--- conflicted
+++ resolved
@@ -175,16 +175,6 @@
   /// return an error.
   outgoing-response-write: func(this: /* borrow */ outgoing-response) -> result</* own */ outgoing-body>
 
-<<<<<<< HEAD
-  resource outgoing-body {
-    /// Will give the child output-stream at most once. subsequent calls will
-    /// return an error.
-    write: func() -> result</* child */ output-stream>
-    /// Write trailers as the way to finish an outgoing-body. To finish an
-    /// outgoing-body without writing trailers, use drop-outgoing-body.
-    write-trailers: func(trailers: /* own */ trailers)
-  }
-=======
   type outgoing-body = u32
   drop-outgoing-body: func(this: /* own */ outgoing-body)
   /// Will give the child output-stream at most once. subsequent calls will
@@ -195,7 +185,6 @@
   /// dropped without calling `outgoing-body-finalize`, the implementation
   /// should treat the body as corrupted.
   outgoing-body-finish: func(this: /* own */ outgoing-body, trailers: /* own */ option<trailers>)
->>>>>>> 11a66086
 
   /// The following block defines a special resource type used by the
   /// `wasi:http/outgoing-handler` interface to emulate
