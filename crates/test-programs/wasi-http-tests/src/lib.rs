--- conflicted
+++ resolved
@@ -76,8 +76,7 @@
         .map_err(|_| anyhow!("outgoing request write failed"))?;
 
     if let Some(mut buf) = body {
-        let request_body = outgoing_body
-            .write()
+        let request_body = http_types::outgoing_body_write(outgoing_body)
             .map_err(|_| anyhow!("outgoing request write failed"))?;
 
         let pollable = request_body.subscribe();
@@ -117,11 +116,7 @@
     // TODO: The current implementation requires this drop after the request is sent.
     // The ownership semantics are unclear in wasi-http we should clarify exactly what is
     // supposed to happen here.
-<<<<<<< HEAD
-    drop(outgoing_body);
-=======
     http_types::outgoing_body_finish(outgoing_body, None);
->>>>>>> 11a66086
 
     let incoming_response = match http_types::future_incoming_response_get(future_response) {
         Some(result) => result.map_err(|_| anyhow!("incoming response errored"))?,
