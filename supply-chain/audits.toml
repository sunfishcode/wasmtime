
# cargo-vet audits file

[[wildcard-audits.arbitrary]]
who = "Nick Fitzgerald <fitzgen@gmail.com>"
criteria = "safe-to-deploy"
user-id = 696 # Nick Fitzgerald (fitzgen)
start = "2020-01-14"
end = "2024-04-21"
notes = "I am an author of this crate."

[[wildcard-audits.bumpalo]]
who = "Nick Fitzgerald <fitzgen@gmail.com>"
criteria = "safe-to-deploy"
user-id = 696 # Nick Fitzgerald (fitzgen)
start = "2019-03-16"
end = "2024-03-10"

[[wildcard-audits.cranelift]]
who = "Bobby Holley <bobbyholley@gmail.com>"
criteria = "safe-to-deploy"
user-id = 73222 # wasmtime-publish
start = "2021-10-29"
end = "2024-06-26"
notes = "The Bytecode Alliance is the author of this crate."

[[wildcard-audits.cranelift-bforest]]
who = "Bobby Holley <bobbyholley@gmail.com>"
criteria = "safe-to-deploy"
user-id = 73222 # wasmtime-publish
start = "2021-10-29"
end = "2024-06-26"
notes = "The Bytecode Alliance is the author of this crate."

[[wildcard-audits.cranelift-codegen]]
who = "Bobby Holley <bobbyholley@gmail.com>"
criteria = "safe-to-deploy"
user-id = 73222 # wasmtime-publish
start = "2021-10-29"
end = "2024-06-26"
notes = "The Bytecode Alliance is the author of this crate."

[[wildcard-audits.cranelift-codegen-meta]]
who = "Bobby Holley <bobbyholley@gmail.com>"
criteria = "safe-to-deploy"
user-id = 73222 # wasmtime-publish
start = "2021-10-29"
end = "2024-06-26"
notes = "The Bytecode Alliance is the author of this crate."

[[wildcard-audits.cranelift-codegen-shared]]
who = "Bobby Holley <bobbyholley@gmail.com>"
criteria = "safe-to-deploy"
user-id = 73222 # wasmtime-publish
start = "2021-10-29"
end = "2024-06-26"
notes = "The Bytecode Alliance is the author of this crate."

[[wildcard-audits.cranelift-control]]
who = "Bobby Holley <bobbyholley@gmail.com>"
criteria = "safe-to-deploy"
user-id = 73222 # wasmtime-publish
start = "2023-05-22"
end = "2024-06-26"
notes = "The Bytecode Alliance is the author of this crate."

[[wildcard-audits.cranelift-entity]]
who = "Bobby Holley <bobbyholley@gmail.com>"
criteria = "safe-to-deploy"
user-id = 73222 # wasmtime-publish
start = "2021-10-29"
end = "2024-06-26"
notes = "The Bytecode Alliance is the author of this crate."

[[wildcard-audits.cranelift-frontend]]
who = "Bobby Holley <bobbyholley@gmail.com>"
criteria = "safe-to-deploy"
user-id = 73222 # wasmtime-publish
start = "2021-10-29"
end = "2024-06-26"
notes = "The Bytecode Alliance is the author of this crate."

[[wildcard-audits.cranelift-interpreter]]
who = "Bobby Holley <bobbyholley@gmail.com>"
criteria = "safe-to-deploy"
user-id = 73222 # wasmtime-publish
start = "2021-10-29"
end = "2024-06-26"
notes = "The Bytecode Alliance is the author of this crate."

[[wildcard-audits.cranelift-isle]]
who = "Bobby Holley <bobbyholley@gmail.com>"
criteria = "safe-to-deploy"
user-id = 73222 # wasmtime-publish
start = "2021-12-13"
end = "2024-06-26"
notes = "The Bytecode Alliance is the author of this crate."

[[wildcard-audits.cranelift-jit]]
who = "Bobby Holley <bobbyholley@gmail.com>"
criteria = "safe-to-deploy"
user-id = 73222 # wasmtime-publish
start = "2021-10-29"
end = "2024-06-26"
notes = "The Bytecode Alliance is the author of this crate."

[[wildcard-audits.cranelift-module]]
who = "Bobby Holley <bobbyholley@gmail.com>"
criteria = "safe-to-deploy"
user-id = 73222 # wasmtime-publish
start = "2021-10-29"
end = "2024-06-26"
notes = "The Bytecode Alliance is the author of this crate."

[[wildcard-audits.cranelift-native]]
who = "Bobby Holley <bobbyholley@gmail.com>"
criteria = "safe-to-deploy"
user-id = 73222 # wasmtime-publish
start = "2021-10-29"
end = "2024-06-26"
notes = "The Bytecode Alliance is the author of this crate."

[[wildcard-audits.cranelift-object]]
who = "Bobby Holley <bobbyholley@gmail.com>"
criteria = "safe-to-deploy"
user-id = 73222 # wasmtime-publish
start = "2021-10-29"
end = "2024-06-26"
notes = "The Bytecode Alliance is the author of this crate."

[[wildcard-audits.cranelift-reader]]
who = "Bobby Holley <bobbyholley@gmail.com>"
criteria = "safe-to-deploy"
user-id = 73222 # wasmtime-publish
start = "2021-10-29"
end = "2024-06-26"
notes = "The Bytecode Alliance is the author of this crate."

[[wildcard-audits.cranelift-serde]]
who = "Bobby Holley <bobbyholley@gmail.com>"
criteria = "safe-to-deploy"
user-id = 73222 # wasmtime-publish
start = "2021-10-29"
end = "2024-06-26"
notes = "The Bytecode Alliance is the author of this crate."

[[wildcard-audits.cranelift-wasm]]
who = "Bobby Holley <bobbyholley@gmail.com>"
criteria = "safe-to-deploy"
user-id = 73222 # wasmtime-publish
start = "2021-10-29"
end = "2024-06-26"
notes = "The Bytecode Alliance is the author of this crate."

[[wildcard-audits.derive_arbitrary]]
who = "Nick Fitzgerald <fitzgen@gmail.com>"
criteria = "safe-to-deploy"
user-id = 696 # Nick Fitzgerald (fitzgen)
start = "2020-01-14"
end = "2024-04-27"
notes = "I am an author of this crate"

[[wildcard-audits.regalloc2]]
who = "Chris Fallin <chris@cfallin.org>"
criteria = "safe-to-deploy"
user-id = 3726 # Chris Fallin (cfallin)
start = "2021-12-03"
end = "2024-05-02"
notes = "We (Bytecode Alliance) are the primary authors of regalloc2 and co-develop it with Cranelift/Wasmtime, with the same code-review, testing/fuzzing, and security standards."

[[wildcard-audits.regalloc2]]
who = "Trevor Elliott <telliott@fastly.com>"
criteria = "safe-to-deploy"
user-id = 187138
start = "2022-11-29"
end = "2024-05-02"
notes = """
This is a Bytecode Alliance authored crate maintained in the `regalloc2`
repository of which I'm one of the maintainers and publishers for. I am employed
by a member of the Bytecode Alliance and plan to continue doing so and will
actively maintain this crate over time.
"""

[[wildcard-audits.wasi-cap-std-sync]]
who = "Bobby Holley <bobbyholley@gmail.com>"
criteria = "safe-to-deploy"
user-id = 73222 # wasmtime-publish
start = "2021-10-29"
end = "2024-06-26"
notes = "The Bytecode Alliance is the author of this crate."

[[wildcard-audits.wasi-common]]
who = "Bobby Holley <bobbyholley@gmail.com>"
criteria = "safe-to-deploy"
user-id = 73222 # wasmtime-publish
start = "2021-10-29"
end = "2024-06-26"
notes = "The Bytecode Alliance is the author of this crate."

[[wildcard-audits.wasi-tokio]]
who = "Bobby Holley <bobbyholley@gmail.com>"
criteria = "safe-to-deploy"
user-id = 73222 # wasmtime-publish
start = "2021-10-29"
end = "2024-06-26"
notes = "The Bytecode Alliance is the author of this crate."

[[wildcard-audits.wasm-encoder]]
who = "Alex Crichton <alex@alexcrichton.com>"
criteria = "safe-to-deploy"
user-id = 1 # Alex Crichton (alexcrichton)
start = "2020-12-11"
end = "2024-04-14"
notes = """
This is a Bytecode Alliance authored crate maintained in the `wasm-tools`
repository of which I'm one of the primary maintainers and publishers for.
I am employed by a member of the Bytecode Alliance and plan to continue doing
so and will actively maintain this crate over time.
"""

[[wildcard-audits.wasm-metadata]]
who = "Alex Crichton <alex@alexcrichton.com>"
criteria = "safe-to-deploy"
user-id = 1 # Alex Crichton (alexcrichton)
start = "2020-12-11"
end = "2024-04-14"
notes = """
This is a Bytecode Alliance authored crate maintained in the `wasm-tools`
repository of which I'm one of the primary maintainers and publishers for.
I am employed by a member of the Bytecode Alliance and plan to continue doing
so and will actively maintain this crate over time.
"""

[[wildcard-audits.wasm-mutate]]
who = "Nick Fitzgerald <fitzgen@gmail.com>"
criteria = "safe-to-deploy"
user-id = 696 # Nick Fitzgerald (fitzgen)
start = "2022-02-17"
end = "2024-03-10"

[[wildcard-audits.wasm-mutate]]
who = "Alex Crichton <alex@alexcrichton.com>"
criteria = "safe-to-deploy"
user-id = 1 # Alex Crichton (alexcrichton)
start = "2022-01-05"
end = "2024-04-14"
notes = """
This is a Bytecode Alliance authored crate maintained in the `wasm-tools`
repository of which I'm one of the primary maintainers and publishers for.
I am employed by a member of the Bytecode Alliance and plan to continue doing
so and will actively maintain this crate over time.
"""

[[wildcard-audits.wasm-smith]]
who = "Alex Crichton <alex@alexcrichton.com>"
criteria = "safe-to-deploy"
user-id = 1 # Alex Crichton (alexcrichton)
start = "2020-09-03"
end = "2024-04-14"
notes = """
This is a Bytecode Alliance authored crate maintained in the `wasm-tools`
repository of which I'm one of the primary maintainers and publishers for.
I am employed by a member of the Bytecode Alliance and plan to continue doing
so and will actively maintain this crate over time.
"""

[[wildcard-audits.wasmparser]]
who = "Alex Crichton <alex@alexcrichton.com>"
criteria = "safe-to-deploy"
user-id = 1 # Alex Crichton (alexcrichton)
start = "2020-07-13"
end = "2024-04-14"
notes = """
This is a Bytecode Alliance authored crate maintained in the `wasm-tools`
repository of which I'm one of the primary maintainers and publishers for.
I am employed by a member of the Bytecode Alliance and plan to continue doing
so and will actively maintain this crate over time.
"""

[[wildcard-audits.wasmprinter]]
who = "Nick Fitzgerald <fitzgen@gmail.com>"
criteria = "safe-to-deploy"
user-id = 696 # Nick Fitzgerald (fitzgen)
start = "2021-04-28"
end = "2024-03-10"

[[wildcard-audits.wasmprinter]]
who = "Alex Crichton <alex@alexcrichton.com>"
criteria = "safe-to-deploy"
user-id = 1 # Alex Crichton (alexcrichton)
start = "2019-11-18"
end = "2024-04-14"
notes = """
This is a Bytecode Alliance authored crate maintained in the `wasm-tools`
repository of which I'm one of the primary maintainers and publishers for.
I am employed by a member of the Bytecode Alliance and plan to continue doing
so and will actively maintain this crate over time.
"""

[[wildcard-audits.wasmtime]]
who = "Bobby Holley <bobbyholley@gmail.com>"
criteria = "safe-to-deploy"
user-id = 73222 # wasmtime-publish
start = "2021-10-29"
end = "2024-06-26"
notes = "The Bytecode Alliance is the author of this crate."

[[wildcard-audits.wasmtime-asm-macros]]
who = "Bobby Holley <bobbyholley@gmail.com>"
criteria = "safe-to-deploy"
user-id = 73222 # wasmtime-publish
start = "2022-08-22"
end = "2024-06-26"
notes = "The Bytecode Alliance is the author of this crate."

[[wildcard-audits.wasmtime-cache]]
who = "Bobby Holley <bobbyholley@gmail.com>"
criteria = "safe-to-deploy"
user-id = 73222 # wasmtime-publish
start = "2021-10-29"
end = "2024-06-26"
notes = "The Bytecode Alliance is the author of this crate."

[[wildcard-audits.wasmtime-cli]]
who = "Bobby Holley <bobbyholley@gmail.com>"
criteria = "safe-to-deploy"
user-id = 73222 # wasmtime-publish
start = "2021-10-29"
end = "2024-06-26"
notes = "The Bytecode Alliance is the author of this crate."

[[wildcard-audits.wasmtime-cli-flags]]
who = "Bobby Holley <bobbyholley@gmail.com>"
criteria = "safe-to-deploy"
user-id = 73222 # wasmtime-publish
start = "2022-05-20"
end = "2024-06-26"
notes = "The Bytecode Alliance is the author of this crate."

[[wildcard-audits.wasmtime-component-macro]]
who = "Bobby Holley <bobbyholley@gmail.com>"
criteria = "safe-to-deploy"
user-id = 73222 # wasmtime-publish
start = "2022-07-20"
end = "2024-06-26"
notes = "The Bytecode Alliance is the author of this crate."

[[wildcard-audits.wasmtime-component-util]]
who = "Bobby Holley <bobbyholley@gmail.com>"
criteria = "safe-to-deploy"
user-id = 73222 # wasmtime-publish
start = "2022-08-22"
end = "2024-06-26"
notes = "The Bytecode Alliance is the author of this crate."

[[wildcard-audits.wasmtime-cranelift]]
who = "Bobby Holley <bobbyholley@gmail.com>"
criteria = "safe-to-deploy"
user-id = 73222 # wasmtime-publish
start = "2021-10-29"
end = "2024-06-26"
notes = "The Bytecode Alliance is the author of this crate."

[[wildcard-audits.wasmtime-cranelift-shared]]
who = "Bobby Holley <bobbyholley@gmail.com>"
criteria = "safe-to-deploy"
user-id = 73222 # wasmtime-publish
start = "2023-04-20"
end = "2024-06-26"
notes = "The Bytecode Alliance is the author of this crate."

[[wildcard-audits.wasmtime-environ]]
who = "Bobby Holley <bobbyholley@gmail.com>"
criteria = "safe-to-deploy"
user-id = 73222 # wasmtime-publish
start = "2021-10-29"
end = "2024-06-26"
notes = "The Bytecode Alliance is the author of this crate."

[[wildcard-audits.wasmtime-explorer]]
who = "Bobby Holley <bobbyholley@gmail.com>"
criteria = "safe-to-deploy"
user-id = 73222 # wasmtime-publish
start = "2023-04-20"
end = "2024-06-26"
notes = "The Bytecode Alliance is the author of this crate."

[[wildcard-audits.wasmtime-fiber]]
who = "Bobby Holley <bobbyholley@gmail.com>"
criteria = "safe-to-deploy"
user-id = 73222 # wasmtime-publish
start = "2021-10-29"
end = "2024-06-26"
notes = "The Bytecode Alliance is the author of this crate."

[[wildcard-audits.wasmtime-jit]]
who = "Bobby Holley <bobbyholley@gmail.com>"
criteria = "safe-to-deploy"
user-id = 73222 # wasmtime-publish
start = "2021-10-29"
end = "2024-06-26"
notes = "The Bytecode Alliance is the author of this crate."

[[wildcard-audits.wasmtime-jit-debug]]
who = "Bobby Holley <bobbyholley@gmail.com>"
criteria = "safe-to-deploy"
user-id = 73222 # wasmtime-publish
start = "2022-03-07"
end = "2024-06-26"
notes = "The Bytecode Alliance is the author of this crate."

[[wildcard-audits.wasmtime-jit-icache-coherence]]
who = "Bobby Holley <bobbyholley@gmail.com>"
criteria = "safe-to-deploy"
user-id = 73222 # wasmtime-publish
start = "2022-11-21"
end = "2024-06-26"
notes = "The Bytecode Alliance is the author of this crate."

[[wildcard-audits.wasmtime-runtime]]
who = "Bobby Holley <bobbyholley@gmail.com>"
criteria = "safe-to-deploy"
user-id = 73222 # wasmtime-publish
start = "2021-10-29"
end = "2024-06-26"
notes = "The Bytecode Alliance is the author of this crate."

[[wildcard-audits.wasmtime-types]]
who = "Bobby Holley <bobbyholley@gmail.com>"
criteria = "safe-to-deploy"
user-id = 73222 # wasmtime-publish
start = "2021-10-29"
end = "2024-06-26"
notes = "The Bytecode Alliance is the author of this crate."

[[wildcard-audits.wasmtime-wasi]]
who = "Bobby Holley <bobbyholley@gmail.com>"
criteria = "safe-to-deploy"
user-id = 73222 # wasmtime-publish
start = "2021-10-29"
end = "2024-06-26"
notes = "The Bytecode Alliance is the author of this crate."

[[wildcard-audits.wasmtime-wasi-crypto]]
who = "Bobby Holley <bobbyholley@gmail.com>"
criteria = "safe-to-deploy"
user-id = 73222 # wasmtime-publish
start = "2021-10-29"
end = "2024-06-26"
notes = "The Bytecode Alliance is the author of this crate."

[[wildcard-audits.wasmtime-wasi-http]]
who = "Bobby Holley <bobbyholley@gmail.com>"
criteria = "safe-to-deploy"
user-id = 73222 # wasmtime-publish
start = "2023-05-22"
end = "2024-06-26"
notes = "The Bytecode Alliance is the author of this crate."

[[wildcard-audits.wasmtime-wasi-nn]]
who = "Bobby Holley <bobbyholley@gmail.com>"
criteria = "safe-to-deploy"
user-id = 73222 # wasmtime-publish
start = "2021-10-29"
end = "2024-06-26"
notes = "The Bytecode Alliance is the author of this crate."

[[wildcard-audits.wasmtime-wasi-threads]]
who = "Bobby Holley <bobbyholley@gmail.com>"
criteria = "safe-to-deploy"
user-id = 73222 # wasmtime-publish
start = "2023-03-20"
end = "2024-06-26"
notes = "The Bytecode Alliance is the author of this crate."

[[wildcard-audits.wasmtime-wast]]
who = "Bobby Holley <bobbyholley@gmail.com>"
criteria = "safe-to-deploy"
user-id = 73222 # wasmtime-publish
start = "2021-10-29"
end = "2024-06-26"
notes = "The Bytecode Alliance is the author of this crate."

[[wildcard-audits.wasmtime-winch]]
who = "Bobby Holley <bobbyholley@gmail.com>"
criteria = "safe-to-deploy"
user-id = 73222 # wasmtime-publish
start = "2022-11-21"
end = "2024-06-26"
notes = "The Bytecode Alliance is the author of this crate."

[[wildcard-audits.wasmtime-wit-bindgen]]
who = "Bobby Holley <bobbyholley@gmail.com>"
criteria = "safe-to-deploy"
user-id = 73222 # wasmtime-publish
start = "2023-01-20"
end = "2024-06-26"
notes = "The Bytecode Alliance is the author of this crate."

[[wildcard-audits.wasmtime-wmemcheck]]
<<<<<<< HEAD
who = "Dan Gohman <dev@sunfishcode.online>"
criteria = "safe-to-deploy"
user-id = 73222 # wasmtime-publish
start = "2023-09-27"
=======
who = "Pat Hickey <pat@moreproductive.org>"
criteria = "safe-to-deploy"
user-id = 73222 # wasmtime-publish
start = "2022-11-27"
>>>>>>> 11a66086
end = "2024-06-26"
notes = "The Bytecode Alliance is the author of this crate."

[[wildcard-audits.wast]]
who = "Alex Crichton <alex@alexcrichton.com>"
criteria = "safe-to-deploy"
user-id = 1 # Alex Crichton (alexcrichton)
start = "2019-10-16"
end = "2024-04-14"
notes = """
This is a Bytecode Alliance authored crate maintained in the `wasm-tools`
repository of which I'm one of the primary maintainers and publishers for.
I am employed by a member of the Bytecode Alliance and plan to continue doing
so and will actively maintain this crate over time.
"""

[[wildcard-audits.wat]]
who = "Alex Crichton <alex@alexcrichton.com>"
criteria = "safe-to-deploy"
user-id = 1 # Alex Crichton (alexcrichton)
start = "2019-10-18"
end = "2024-04-14"
notes = """
This is a Bytecode Alliance authored crate maintained in the `wasm-tools`
repository of which I'm one of the primary maintainers and publishers for.
I am employed by a member of the Bytecode Alliance and plan to continue doing
so and will actively maintain this crate over time.
"""

[[wildcard-audits.wiggle]]
who = "Bobby Holley <bobbyholley@gmail.com>"
criteria = "safe-to-deploy"
user-id = 73222 # wasmtime-publish
start = "2021-10-29"
end = "2024-06-26"
notes = "The Bytecode Alliance is the author of this crate."

[[wildcard-audits.wiggle-generate]]
who = "Bobby Holley <bobbyholley@gmail.com>"
criteria = "safe-to-deploy"
user-id = 73222 # wasmtime-publish
start = "2021-10-29"
end = "2024-06-26"
notes = "The Bytecode Alliance is the author of this crate."

[[wildcard-audits.wiggle-macro]]
who = "Bobby Holley <bobbyholley@gmail.com>"
criteria = "safe-to-deploy"
user-id = 73222 # wasmtime-publish
start = "2021-10-29"
end = "2024-06-26"
notes = "The Bytecode Alliance is the author of this crate."

[[wildcard-audits.wiggle-test]]
who = "Bobby Holley <bobbyholley@gmail.com>"
criteria = "safe-to-deploy"
user-id = 18162 # Pat Hickey (pchickey)
start = "2020-03-12"
end = "2024-06-26"
notes = "The Bytecode Alliance is the author of this crate."

[[wildcard-audits.winch-codegen]]
who = "Bobby Holley <bobbyholley@gmail.com>"
criteria = "safe-to-deploy"
user-id = 73222 # wasmtime-publish
start = "2022-11-21"
end = "2024-06-26"
notes = "The Bytecode Alliance is the author of this crate."

[[wildcard-audits.wit-bindgen]]
who = "Alex Crichton <alex@alexcrichton.com>"
criteria = "safe-to-deploy"
user-id = 1 # Alex Crichton (alexcrichton)
start = "2020-12-11"
end = "2024-04-14"
notes = """
This is a Bytecode Alliance authored crate maintained in the `wit-bindgen`
repository of which I'm one of the primary maintainers and publishers for.
I am employed by a member of the Bytecode Alliance and plan to continue doing
so and will actively maintain this crate over time.
"""

[[wildcard-audits.wit-bindgen-core]]
who = "Alex Crichton <alex@alexcrichton.com>"
criteria = "safe-to-deploy"
user-id = 1 # Alex Crichton (alexcrichton)
start = "2020-12-11"
end = "2024-04-14"
notes = """
This is a Bytecode Alliance authored crate maintained in the `wit-bindgen`
repository of which I'm one of the primary maintainers and publishers for.
I am employed by a member of the Bytecode Alliance and plan to continue doing
so and will actively maintain this crate over time.
"""

[[wildcard-audits.wit-bindgen-rust]]
who = "Alex Crichton <alex@alexcrichton.com>"
criteria = "safe-to-deploy"
user-id = 1 # Alex Crichton (alexcrichton)
start = "2020-12-11"
end = "2024-04-14"
notes = """
This is a Bytecode Alliance authored crate maintained in the `wit-bindgen`
repository of which I'm one of the primary maintainers and publishers for.
I am employed by a member of the Bytecode Alliance and plan to continue doing
so and will actively maintain this crate over time.
"""

[[wildcard-audits.wit-bindgen-rust-lib]]
who = "Alex Crichton <alex@alexcrichton.com>"
criteria = "safe-to-deploy"
user-id = 1 # Alex Crichton (alexcrichton)
start = "2020-12-11"
end = "2024-04-14"
notes = """
This is a Bytecode Alliance authored crate maintained in the `wit-bindgen`
repository of which I'm one of the primary maintainers and publishers for.
I am employed by a member of the Bytecode Alliance and plan to continue doing
so and will actively maintain this crate over time.
"""

[[wildcard-audits.wit-bindgen-rust-macro]]
who = "Alex Crichton <alex@alexcrichton.com>"
criteria = "safe-to-deploy"
user-id = 1 # Alex Crichton (alexcrichton)
start = "2020-12-11"
end = "2024-04-14"
notes = """
This is a Bytecode Alliance authored crate maintained in the `wit-bindgen`
repository of which I'm one of the primary maintainers and publishers for.
I am employed by a member of the Bytecode Alliance and plan to continue doing
so and will actively maintain this crate over time.
"""

[[wildcard-audits.wit-component]]
who = "Alex Crichton <alex@alexcrichton.com>"
criteria = "safe-to-deploy"
user-id = 1 # Alex Crichton (alexcrichton)
start = "2020-12-11"
end = "2024-04-14"
notes = """
This is a Bytecode Alliance authored crate maintained in the `wasm-tools`
repository of which I'm one of the primary maintainers and publishers for.
I am employed by a member of the Bytecode Alliance and plan to continue doing
so and will actively maintain this crate over time.
"""

[[wildcard-audits.wit-component]]
who = "Nick Fitzgerald <fitzgen@gmail.com>"
criteria = "safe-to-deploy"
user-id = 696 # Nick Fitzgerald (fitzgen)
start = "2019-03-16"
end = "2024-03-10"

[[wildcard-audits.wit-parser]]
who = "Alex Crichton <alex@alexcrichton.com>"
criteria = "safe-to-deploy"
user-id = 1 # Alex Crichton (alexcrichton)
start = "2019-12-02"
end = "2024-04-14"
notes = """
This is a Bytecode Alliance authored crate maintained in the `wasm-tools`
repository of which I'm one of the primary maintainers and publishers for.
I am employed by a member of the Bytecode Alliance and plan to continue doing
so and will actively maintain this crate over time.
"""

[[audits.addr2line]]
who = "Alex Crichton <alex@alexcrichton.com>"
criteria = "safe-to-deploy"
delta = "0.17.0 -> 0.19.0"
notes = """
This is a minor update for addr2line which looks to mainly update its
dependencies and refactor existing code to expose more functionality and such.
"""

[[audits.addr2line]]
who = "Alex Crichton <alex@alexcrichton.com>"
criteria = "safe-to-deploy"
delta = "0.19.0 -> 0.20.0"
notes = "This version brings support for split-dwarf which while it uses the filesystem is always done at the behest of the caller, so everything is as expected for this update."

[[audits.addr2line]]
who = "Alex Crichton <alex@alexcrichton.com>"
criteria = "safe-to-deploy"
delta = "0.20.0 -> 0.21.0"
notes = "This version bump updated some dependencies and optimized some internals. All looks good."

[[audits.adler]]
who = "Alex Crichton <alex@alexcrichton.com>"
criteria = "safe-to-deploy"
version = "1.0.2"
notes = "This is a small crate which forbids unsafe code and is a straightforward implementation of the adler hashing algorithm."

[[audits.ahash]]
who = "Chris Fallin <chris@cfallin.org>"
criteria = "safe-to-deploy"
delta = "0.7.6 -> 0.8.2"

[[audits.ambient-authority]]
who = "Dan Gohman <dev@sunfishcode.online>"
criteria = "safe-to-deploy"
version = "0.0.2"
notes = "Contains no unsafe code, no IO, no build.rs."

[[audits.anes]]
who = "Pat Hickey <phickey@fastly.com>"
criteria = "safe-to-deploy"
version = "0.1.6"
notes = "Contains no unsafe code, no IO, no build.rs."

[[audits.anyhow]]
who = "Alex Crichton <alex@alexcrichton.com>"
criteria = "safe-to-deploy"
delta = "1.0.62 -> 1.0.66"
notes = """
This update looks to be related to minor fixes and mostly integrating with a
nightly feature in the standard library for backtrace integration. No undue
`unsafe` is added and nothing unsurprising for the `anyhow` crate is happening
here.
"""

[[audits.anyhow]]
who = "Pat Hickey <phickey@fastly.com>"
criteria = "safe-to-deploy"
delta = "1.0.69 -> 1.0.71"

[[audits.arbitrary]]
who = "Nick Fitzgerald <fitzgen@gmail.com>"
criteria = "safe-to-deploy"
version = "1.1.0"
notes = "I am the author of this crate."

[[audits.arbitrary]]
who = "Nick Fitzgerald <fitzgen@gmail.com>"
criteria = "safe-to-deploy"
version = "1.1.4"
notes = "I am the author of this crate."

[[audits.arrayref]]
who = "Nick Fitzgerald <fitzgen@gmail.com>"
criteria = "safe-to-deploy"
version = "0.3.6"
notes = """
Unsafe code, but its logic looks good to me. Necessary given what it is
doing. Well tested, has quickchecks.
"""

[[audits.arrayvec]]
who = "Nick Fitzgerald <fitzgen@gmail.com>"
criteria = "safe-to-deploy"
version = "0.7.2"
notes = """
Well documented invariants, good assertions for those invariants in unsafe code,
and tested with MIRI to boot. LGTM.
"""

[[audits.atty]]
who = "Alex Crichton <alex@alexcrichton.com>"
criteria = "safe-to-deploy"
version = "0.2.14"
notes = """
Contains only unsafe code for what this crate's purpose is and only accesses
the environment's terminal information when asked. Does its stated purpose and
no more.
"""

[[audits.backtrace]]
who = "Alex Crichton <alex@alexcrichton.com>"
criteria = "safe-to-deploy"
version = "0.3.66"
notes = "I am the author of this crate."

[[audits.backtrace]]
who = "Alex Crichton <alex@alexcrichton.com>"
criteria = "safe-to-run"
delta = "0.3.66 -> 0.3.67"
notes = """
This change introduced a new means of learning the current exe by parsing
Linux-specific constructs and does not constitute any major changes to the
crate.
"""

[[audits.base64]]
who = "Pat Hickey <phickey@fastly.com>"
criteria = "safe-to-deploy"
version = "0.21.0"
notes = "This crate has no dependencies, no build.rs, and contains no unsafe code."

[[audits.base64]]
who = "Pat Hickey <phickey@fastly.com>"
criteria = "safe-to-run"
version = "0.21.0"
notes = "This crate has no dependencies, no build.rs, and contains no unsafe code."

[[audits.bitflags]]
who = "Jamey Sharp <jsharp@fastly.com>"
criteria = "safe-to-deploy"
delta = "2.1.0 -> 2.2.1"
notes = """
This version adds unsafe impls of traits from the bytemuck crate when built
with that library enabled, but I believe the impls satisfy the documented
safety requirements for bytemuck. The other changes are minor.
"""

[[audits.bitflags]]
who = "Alex Crichton <alex@alexcrichton.com>"
criteria = "safe-to-deploy"
delta = "2.3.2 -> 2.3.3"
notes = """
Nothing outside the realm of what one would expect from a bitflags generator,
all as expected.
"""

[[audits.block-buffer]]
who = "Benjamin Bouvier <public@benj.me>"
criteria = "safe-to-deploy"
delta = "0.9.0 -> 0.10.2"

[[audits.bumpalo]]
who = "Nick Fitzgerald <fitzgen@gmail.com>"
criteria = "safe-to-deploy"
version = "3.9.1"
notes = "I am the author of this crate."

[[audits.bumpalo]]
who = "Nick Fitzgerald <fitzgen@gmail.com>"
criteria = "safe-to-deploy"
version = "3.11.1"
notes = "I am the author of this crate."

[[audits.camino]]
who = "Pat Hickey <phickey@fastly.com>"
criteria = "safe-to-deploy"
version = "1.1.4"

[[audits.cap-fs-ext]]
who = "Dan Gohman <dev@sunfishcode.online>"
criteria = "safe-to-deploy"
version = "0.26.0"
notes = "The Bytecode Alliance is the author of this crate"

[[audits.cap-fs-ext]]
who = "Dan Gohman <dev@sunfishcode.online>"
criteria = "safe-to-deploy"
version = "1.0.1"
notes = "The Bytecode Alliance is the author of this crate"

[[audits.cap-fs-ext]]
who = "Pat Hickey <phickey@fastly.com>"
criteria = "safe-to-deploy"
delta = "1.0.1 -> 1.0.5"
notes = "The Bytecode Alliance is the author of this crate."

[[audits.cap-fs-ext]]
who = "Dan Gohman <dev@sunfishcode.online>"
criteria = "safe-to-deploy"
delta = "1.0.5 -> 1.0.14"
notes = "The Bytecode Alliance is the author of this crate."

[[audits.cap-primitives]]
who = "Dan Gohman <dev@sunfishcode.online>"
criteria = "safe-to-deploy"
version = "0.26.0"
notes = "The Bytecode Alliance is the author of this crate"

[[audits.cap-primitives]]
who = "Dan Gohman <dev@sunfishcode.online>"
criteria = "safe-to-deploy"
version = "1.0.1"
notes = "The Bytecode Alliance is the author of this crate"

[[audits.cap-primitives]]
who = "Pat Hickey <phickey@fastly.com>"
criteria = "safe-to-deploy"
delta = "1.0.1 -> 1.0.5"
notes = "The Bytecode Alliance is the author of this crate."

[[audits.cap-primitives]]
who = "Dan Gohman <dev@sunfishcode.online>"
criteria = "safe-to-deploy"
delta = "1.0.5 -> 1.0.14"
notes = "The Bytecode Alliance is the author of this crate."

[[audits.cap-rand]]
who = "Alex Crichton <alex@alexcrichton.com>"
criteria = "safe-to-deploy"
version = "0.26.0"
notes = "The Bytecode Alliance is the author of this crate"

[[audits.cap-rand]]
who = "Dan Gohman <dev@sunfishcode.online>"
criteria = "safe-to-deploy"
version = "1.0.1"
notes = "The Bytecode Alliance is the author of this crate"

[[audits.cap-rand]]
who = "Dan Gohman <dev@sunfishcode.online>"
criteria = "safe-to-deploy"
delta = "1.0.1 -> 1.0.14"
notes = "The Bytecode Alliance is the author of this crate."

[[audits.cap-std]]
who = "Dan Gohman <dev@sunfishcode.online>"
criteria = "safe-to-deploy"
version = "0.26.0"
notes = "The Bytecode Alliance is the author of this crate"

[[audits.cap-std]]
who = "Dan Gohman <dev@sunfishcode.online>"
criteria = "safe-to-deploy"
version = "1.0.1"
notes = "The Bytecode Alliance is the author of this crate"

[[audits.cap-std]]
who = "Pat Hickey <phickey@fastly.com>"
criteria = "safe-to-deploy"
delta = "1.0.1 -> 1.0.5"
notes = "The Bytecode Alliance is the author of this crate."

[[audits.cap-std]]
who = "Dan Gohman <dev@sunfishcode.online>"
criteria = "safe-to-deploy"
delta = "1.0.5 -> 1.0.14"
notes = "The Bytecode Alliance is the author of this crate."

[[audits.cap-tempfile]]
who = "Dan Gohman <dev@sunfishcode.online>"
criteria = "safe-to-run"
version = "0.26.0"
notes = "The Bytecode Alliance is the author of this crate"

[[audits.cap-tempfile]]
who = "Dan Gohman <dev@sunfishcode.online>"
criteria = "safe-to-run"
version = "1.0.1"
notes = "The Bytecode Alliance is the author of this crate"

[[audits.cap-tempfile]]
who = "Dan Gohman <dev@sunfishcode.online>"
criteria = "safe-to-deploy"
delta = "1.0.1 -> 1.0.14"
notes = "The Bytecode Alliance is the author of this crate."

[[audits.cap-time-ext]]
who = "Alex Crichton <alex@alexcrichton.com>"
criteria = "safe-to-deploy"
version = "0.26.0"
notes = "The Bytecode Alliance is the author of this crate."

[[audits.cap-time-ext]]
who = "Dan Gohman <dev@sunfishcode.online>"
criteria = "safe-to-deploy"
version = "1.0.1"
notes = "The Bytecode Alliance is the author of this crate."

[[audits.cap-time-ext]]
who = "Pat Hickey <phickey@fastly.com>"
criteria = "safe-to-deploy"
delta = "1.0.1 -> 1.0.5"
notes = "The Bytecode Alliance is the author of this crate."

[[audits.cap-time-ext]]
who = "Dan Gohman <dev@sunfishcode.online>"
criteria = "safe-to-deploy"
delta = "1.0.5 -> 1.0.14"
notes = "The Bytecode Alliance is the author of this crate."

[[audits.cargo-platform]]
who = "Pat Hickey <phickey@fastly.com>"
criteria = "safe-to-deploy"
version = "0.1.2"
notes = "no build, no ambient capabilities, no unsafe"

[[audits.cargo_metadata]]
who = "Pat Hickey <phickey@fastly.com>"
criteria = "safe-to-deploy"
version = "0.15.3"
notes = "no build, no unsafe, inputs to cargo command are reasonably sanitized"

[[audits.cast]]
who = "Alex Crichton <alex@alexcrichton.com>"
criteria = "safe-to-run"
delta = "0.2.7 -> 0.3.0"
notes = """
This release appears to have brought support for 128-bit integers and removed a
`transmute` around converting between float bits and the float itself.
Otherwise no major changes except what was presumably minor API breaking changes
due to the major version bump.
"""

[[audits.cc]]
who = "Alex Crichton <alex@alexcrichton.com>"
criteria = "safe-to-deploy"
version = "1.0.73"
notes = "I am the author of this crate."

[[audits.cfg-if]]
who = "Alex Crichton <alex@alexcrichton.com>"
criteria = "safe-to-deploy"
version = "1.0.0"
notes = "I am the author of this crate."

[[audits.ciborium]]
who = "Pat Hickey <phickey@fastly.com>"
criteria = "safe-to-deploy"
version = "0.2.0"

[[audits.ciborium-io]]
who = "Pat Hickey <phickey@fastly.com>"
criteria = "safe-to-deploy"
version = "0.2.0"

[[audits.ciborium-ll]]
who = "Pat Hickey <phickey@fastly.com>"
criteria = "safe-to-deploy"
version = "0.2.0"

[[audits.codespan-reporting]]
who = "Jamey Sharp <jsharp@fastly.com>"
criteria = "safe-to-deploy"
version = "0.11.1"
notes = "This library uses `forbid(unsafe_code)` and has no filesystem or network I/O."

[[audits.constant_time_eq]]
who = "Nick Fitzgerald <fitzgen@gmail.com>"
criteria = "safe-to-deploy"
version = "0.2.4"
notes = "A few tiny blocks of `unsafe` but each of them is very obviously correct."

[[audits.cpufeatures]]
who = "Alex Crichton <alex@alexcrichton.com>"
criteria = "safe-to-deploy"
delta = "0.2.2 -> 0.2.7"
notes = """
This is a minor update that looks to add some more detected CPU features and
various other minor portability fixes such as MIRI support.
"""

[[audits.criterion]]
who = "Alex Crichton <alex@alexcrichton.com>"
criteria = "safe-to-run"
delta = "0.3.5 -> 0.3.6"
notes = """
There were no major changes to code in this update, mostly just stylistic and
updating some version dependency requirements.
"""

[[audits.criterion]]
who = "Pat Hickey <phickey@fastly.com>"
criteria = "safe-to-deploy"
delta = "0.3.6 -> 0.4.0"
notes = """
criterion v0.3.6..v0.4.0 is mostly re-arranging the crate features and bumping dependencies. all changes
to code seem to be confined to benchmarks.
"""

[[audits.criterion-plot]]
who = "Alex Crichton <alex@alexcrichton.com>"
criteria = "safe-to-run"
delta = "0.4.4 -> 0.4.5"
notes = """
No major changes in this update, it was almost entirely stylistic with what
appears to be a few clippy fixes here and there.
"""

[[audits.criterion-plot]]
who = "Pat Hickey <phickey@fastly.com>"
criteria = "safe-to-deploy"
delta = "0.4.5 -> 0.5.0"
notes = "Just a version bump, only change to code is to remove an allow(deprecated)"

[[audits.crossbeam-channel]]
who = "Alex Crichton <alex@alexcrichton.com>"
criteria = "safe-to-deploy"
delta = "0.5.4 -> 0.5.8"
notes = """
This diff does what it says on the tin for this version range, notably fixing a
race condition, improving handling of durations, and additionally swapping out a
spin lock with a lock from the standard library. Minor bits of `unsafe` code
are modified but that's expected given the nature of this crate.
"""

[[audits.crossbeam-epoch]]
who = "Alex Crichton <alex@alexcrichton.com>"
criteria = "safe-to-deploy"
delta = "0.9.9 -> 0.9.15"
notes = """
In general crossbeam has quite a lot of unsafe code as it's a primitive tool for
concurrency but this update isn't adding any extra unsafe than there already
was and all the updates here are related to odds-and-ends maintenance. In
other words everything is as one would expect from a minor update for this
crate.
"""

[[audits.crypto-common]]
who = "Benjamin Bouvier <public@benj.me>"
criteria = "safe-to-deploy"
version = "0.1.3"

[[audits.derive_arbitrary]]
who = "Nick Fitzgerald <fitzgen@gmail.com>"
criteria = "safe-to-deploy"
version = "1.1.0"
notes = "I am the author of this crate."

[[audits.derive_arbitrary]]
who = "Nick Fitzgerald <fitzgen@gmail.com>"
criteria = "safe-to-deploy"
version = "1.1.4"
notes = "I am the author of this crate."

[[audits.derive_arbitrary]]
who = "Alex Crichton <alex@alexcrichton.com>"
criteria = "safe-to-deploy"
delta = "1.3.0 -> 1.3.1"
notes = "This updates `syn` to 2.x.x, nothing else in this diff."

[[audits.digest]]
who = "Benjamin Bouvier <public@benj.me>"
criteria = "safe-to-deploy"
delta = "0.9.0 -> 0.10.3"

[[audits.ed25519]]
who = "Alex Crichton <alex@alexcrichton.com>"
criteria = "safe-to-deploy"
delta = "1.4.1 -> 1.5.3"
notes = """
This diff brings in a number of minor updates of which none are related to
`unsafe` code or anything system-related like filesystems.
"""

[[audits.errno]]
who = "Dan Gohman <dev@sunfishcode.online>"
criteria = "safe-to-deploy"
version = "0.3.0"
notes = "This crate uses libc and windows-sys APIs to get and set the raw OS error value."

[[audits.errno]]
who = "Dan Gohman <dev@sunfishcode.online>"
criteria = "safe-to-deploy"
delta = "0.3.0 -> 0.3.1"
notes = "Just a dependency version bump and a bug fix for redox"

[[audits.errno-dragonfly]]
who = "Jamey Sharp <jsharp@fastly.com>"
criteria = "safe-to-deploy"
version = "0.1.2"
notes = "This should be portable to any POSIX system and seems like it should be part of the libc crate, but at any rate it's safe as is."

[[audits.fallible-iterator]]
who = "Alex Crichton <alex@alexcrichton.com>"
criteria = "safe-to-deploy"
delta = "0.2.0 -> 0.3.0"
notes = """
This major version update has a few minor breaking changes but everything
this crate has to do with iterators and `Result` and such. No `unsafe` or
anything like that, all looks good.
"""

[[audits.fd-lock]]
who = "Pat Hickey <phickey@fastly.com>"
criteria = "safe-to-deploy"
version = "3.0.9"
notes = "This crate uses unsafe to make Windows syscalls, to borrow an Fd with an appropriate lifetime, and to zero a windows API structure that appears to have a valid representation with zeroed memory."

[[audits.fd-lock]]
who = "Pat Hickey <phickey@fastly.com>"
criteria = "safe-to-deploy"
delta = "3.0.9 -> 3.0.10"
notes = "Just a dependency version bump"

[[audits.fd-lock]]
who = "Dan Gohman <dev@sunfishcode.online>"
criteria = "safe-to-deploy"
delta = "3.0.10 -> 3.0.12"
notes = "Just a dependency version bump"

[[audits.file-per-thread-logger]]
who = "Alex Crichton <alex@alexcrichton.com>"
criteria = "safe-to-deploy"
version = "0.1.5"
notes = """
Contains no unsafe code but does write log files to the filesystem. Log files
are only created when requested by the application, however, and otherwise
only does its stated purpose.
"""

[[audits.file-per-thread-logger]]
who = "Benjamin Bouvier <public@benj.me>"
criteria = "safe-to-deploy"
version = "0.2.0"
notes = "Simple version bump."

[[audits.file-per-thread-logger]]
who = "Dan Gohman <dev@sunfishcode.online>"
criteria = "safe-to-deploy"
delta = "0.1.5 -> 0.1.6"
notes = "Just a dependency version bump"

[[audits.foreign-types]]
who = "Pat Hickey <phickey@fastly.com>"
criteria = "safe-to-deploy"
version = "0.3.2"
notes = "This crate defined a macro-rules which creates wrappers working with FFI types. The implementation of this crate appears to be safe, but each use of this macro would need to be vetted for correctness as well."

[[audits.foreign-types-shared]]
who = "Pat Hickey <phickey@fastly.com>"
criteria = "safe-to-deploy"
version = "0.1.1"

[[audits.form_urlencoded]]
who = "Alex Crichton <alex@alexcrichton.com>"
criteria = "safe-to-deploy"
version = "1.1.0"
notes = """
This is a small crate for working with url-encoded forms which doesn't have any
more than what it says on the tin. Contains one `unsafe` block related to
performance around utf-8 validation which is fairly easy to verify as correct.
"""

[[audits.fs-set-times]]
who = "Dan Gohman <dev@sunfishcode.online>"
criteria = "safe-to-deploy"
version = "0.18.0"
notes = "I am the author of this crate."

[[audits.fs-set-times]]
who = "Pat Hickey <phickey@fastly.com>"
criteria = "safe-to-deploy"
delta = "0.18.0 -> 0.18.1"
notes = "The Bytecode Alliance is the author of this crate."

[[audits.fs-set-times]]
who = "Dan Gohman <dev@sunfishcode.online>"
criteria = "safe-to-deploy"
delta = "0.18.1 -> 0.19.1"
notes = "Just a dependency version bump"

[[audits.futures]]
who = "Pat Hickey <phickey@fastly.com>"
criteria = "safe-to-deploy"
version = "0.3.27"
notes = "There are no definitions in this crate, just exports of definitions from child crates."

[[audits.futures-channel]]
who = "Pat Hickey <phickey@fastly.com>"
criteria = "safe-to-deploy"
version = "0.3.27"
notes = "build.rs is just detecting the target and setting cfg. unsafety is for implementing a concurrency primitives using atomics and unsafecell, and is not obviously incorrect (this is the sort of thing I wouldn't certify as correct without formal methods)"

[[audits.futures-core]]
who = "Pat Hickey <phickey@fastly.com>"
criteria = "safe-to-deploy"
version = "0.3.27"
notes = "Unsafe used to implement a concurrency primitive AtomicWaker. Well-commented and not obviously incorrect. Like my other audits of these concurrency primitives inside the futures family, I couldn't certify that it is correct without formal methods, but that is out of scope for this vetting."

[[audits.futures-executor]]
who = "Pat Hickey <phickey@fastly.com>"
criteria = "safe-to-deploy"
version = "0.3.27"
notes = "Unsafe used to implement the unpark mutex, which is well commented and not obviously incorrect. Like with futures-channel I wouldn't be able to certify it as correct without formal methods."

[[audits.futures-io]]
who = "Pat Hickey <phickey@fastly.com>"
criteria = "safe-to-deploy"
version = "0.3.27"

[[audits.futures-sink]]
who = "Pat Hickey <phickey@fastly.com>"
criteria = "safe-to-deploy"
version = "0.3.27"

[[audits.fxprof-processed-profile]]
who = "Jamey Sharp <jsharp@fastly.com>"
criteria = "safe-to-deploy"
version = "0.6.0"
notes = """
No unsafe code, I/O, or powerful imports. This is a straightforward set of data
structures representing the Firefox \"processed\" profile format, with serde
serialization support. All logic is trivial: either unit conversion, or
hash-consing to support de-duplication required by the format.
"""

[[audits.gimli]]
who = "Alex Crichton <alex@alexcrichton.com>"
criteria = "safe-to-deploy"
delta = "0.26.1 -> 0.27.0"
notes = """
This is a standard update to gimli for more DWARF support for more platforms,
more features, etc. Some minor `unsafe` code was added that does not appear
incorrect. Otherwise looks like someone probably ran clippy and/or rustfmt.
"""

[[audits.gimli]]
who = "Alex Crichton <alex@alexcrichton.com>"
criteria = "safe-to-deploy"
delta = "0.27.0 -> 0.27.3"
notes = "More support for more DWARF, nothing major in this update. Some small refactorings and updates to publication of the package but otherwise everything's in order."

[[audits.gimli]]
who = "Alex Crichton <alex@alexcrichton.com>"
criteria = "safe-to-deploy"
delta = "0.27.3 -> 0.28.0"
notes = """
Still looks like a good DWARF-parsing crate, nothing major was added or deleted
and no `unsafe` code to review here.
"""

[[audits.glob]]
who = "Jamey Sharp <jsharp@fastly.com>"
criteria = "safe-to-deploy"
delta = "0.3.1 -> 0.3.0"

[[audits.hashbrown]]
who = "Chris Fallin <chris@cfallin.org>"
criteria = "safe-to-deploy"
delta = "0.12.3 -> 0.13.1"
notes = "The diff looks plausible. Much of it is low-level memory-layout code and I can't be 100% certain without a deeper dive into the implementation logic, but nothing looks actively malicious."

[[audits.hashbrown]]
who = "Trevor Elliott <telliott@fastly.com>"
criteria = "safe-to-deploy"
delta = "0.13.1 -> 0.13.2"
notes = "I read through the diff between v0.13.1 and v0.13.2, and verified that the changes made matched up with the changelog entries. There were very few changes between these two releases, and it was easy to verify what they did."

[[audits.heck]]
who = "Alex Crichton <alex@alexcrichton.com>"
criteria = "safe-to-deploy"
version = "0.4.0"
notes = "Contains `forbid_unsafe` and only uses `std::fmt` from the standard library. Otherwise only contains string manipulation."

[[audits.hermit-abi]]
who = "Pat Hickey <phickey@fastly.com>"
criteria = "safe-to-deploy"
delta = "0.2.0 -> 0.3.0"

[[audits.http-body]]
who = "Pat Hickey <phickey@fastly.com>"
criteria = "safe-to-deploy"
version = "1.0.0-rc.2"

[[audits.http-body-util]]
who = "Pat Hickey <phickey@fastly.com>"
criteria = "safe-to-deploy"
version = "0.1.0-rc.2"
notes = "only one use of unsafe related to pin projection. unclear to me why pin_project! is used in many modules of the project, but the expanded output of that macro is inlined in either.rs"

[[audits.httpdate]]
who = "Pat Hickey <phickey@fastly.com>"
criteria = "safe-to-deploy"
version = "1.0.2"
notes = "No unsafety, no io"

[[audits.id-arena]]
who = "Nick Fitzgerald <fitzgen@gmail.com>"
criteria = "safe-to-deploy"
version = "2.2.1"
notes = "I am the author of this crate."

[[audits.idna]]
who = "Alex Crichton <alex@alexcrichton.com>"
criteria = "safe-to-deploy"
version = "0.3.0"
notes = """
This is a crate without unsafe code or usage of the standard library. The large
size of this crate comes from the large generated unicode tables file. This
crate is broadly used throughout the ecosystem and does not contain anything
suspicious.
"""

[[audits.indexmap-nostd]]
who = "Alex Crichton <alex@alexcrichton.com>"
criteria = "safe-to-run"
version = "0.4.0"
notes = """
I've verified that this is a sliced-down version of the `indexmap` crate which
is otherwise certified. This doesn't contain unnecessary `unsafe` and
additionally doesn't reach for ambient capabilities.
"""

[[audits.io-extras]]
who = "Dan Gohman <dev@sunfishcode.online>"
criteria = "safe-to-deploy"
version = "0.17.0"
notes = "I am the author of this crate."

[[audits.io-extras]]
who = "Pat Hickey <phickey@fastly.com>"
criteria = "safe-to-deploy"
delta = "0.17.0 -> 0.17.2"
notes = "The Bytecode Alliance is the author of this crate."

[[audits.io-extras]]
who = "Dan Gohman <dev@sunfishcode.online>"
criteria = "safe-to-deploy"
delta = "0.17.2 -> 0.17.4"
notes = "Just a dependency version bump"

[[audits.io-lifetimes]]
who = "Dan Gohman <dev@sunfishcode.online>"
criteria = "safe-to-deploy"
version = "1.0.3"
notes = "I am the author of this crate."

[[audits.io-lifetimes]]
who = "Pat Hickey <phickey@fastly.com>"
criteria = "safe-to-deploy"
delta = "1.0.3 -> 1.0.5"
notes = "The Bytecode Alliance is the author of this crate."

[[audits.io-lifetimes]]
who = "Dan Gohman <dev@sunfishcode.online>"
criteria = "safe-to-deploy"
delta = "1.0.5 -> 1.0.10"
notes = "I am the maintainer of this crate."

[[audits.is-terminal]]
who = "Alex Crichton <alex@alexcrichton.com>"
criteria = "safe-to-deploy"
version = "0.3.0"
notes = "Contains only unsafe code for interacting with the crate's intended purpose."

[[audits.is-terminal]]
who = "Dan Gohman <dev@sunfishcode.online>"
criteria = "safe-to-deploy"
version = "0.4.1"
notes = "Contains only unsafe code for interacting with the crate's intended purpose."

[[audits.is-terminal]]
who = "Dan Gohman <dev@sunfishcode.online>"
criteria = "safe-to-deploy"
version = "0.4.7"
notes = """
The is-terminal implementation code is now sync'd up with the prototype
implementation in the Rust standard library.
"""

[[audits.is-terminal]]
who = "Pat Hickey <phickey@fastly.com>"
criteria = "safe-to-deploy"
delta = "0.4.1 -> 0.4.3"
notes = "The Bytecode Alliance is the author of this crate."

[[audits.ittapi]]
who = "Andrew Brown <andrew.brown@intel.com>"
criteria = "safe-to-deploy"
version = "0.3.4"

[[audits.ittapi]]
who = "Andrew Brown <andrew.brown@intel.com>"
criteria = "safe-to-deploy"
delta = "0.3.1 -> 0.3.3"
notes = "I am the author of this crate."

[[audits.ittapi-sys]]
who = "Andrew Brown <andrew.brown@intel.com>"
criteria = "safe-to-deploy"
version = "0.3.4"

[[audits.ittapi-sys]]
who = "Andrew Brown <andrew.brown@intel.com>"
criteria = "safe-to-deploy"
delta = "0.3.1 -> 0.3.3"
notes = "Unsafe code is due to auto-generated bindings to a widely-deployed C library."

[[audits.leb128]]
who = "Nick Fitzgerald <fitzgen@gmail.com>"
criteria = "safe-to-deploy"
version = "0.2.5"
notes = "I am the author of this crate."

[[audits.libc]]
who = "Dan Gohman <dev@sunfishcode.online>"
criteria = "safe-to-deploy"
delta = "0.2.133 -> 0.2.141"
notes = """
I have performed a very rough survey of the changes and didn't see anything
obviously out of place, or that looks like a silent ABI break on a platform
Wasmtime supports. I didn't check all the new struct layouts, constants,
function signatures, and so on for ABI conformance though.

This crate is maintained by the Rust project and is a dependency of the Rust
standard library itself. It contains tests that generate C source files to
ensure that the ABI it describes matches the ABI described by the C header
files in the correspond to match.
"""

[[audits.libc]]
who = "Alex Crichton <alex@alexcrichton.com>"
criteria = "safe-to-deploy"
delta = "0.2.146 -> 0.2.147"
notes = "Only new type definitions and updating others for some platforms, no major changes"

[[audits.libfuzzer-sys]]
who = "Nick Fitzgerald <fitzgen@gmail.com>"
criteria = "safe-to-run"
delta = "0.4.3 -> 0.4.4"
notes = "I am the author of this crate."

[[audits.libfuzzer-sys]]
who = "Nick Fitzgerald <fitzgen@gmail.com>"
criteria = "safe-to-run"
delta = "0.4.4 -> 0.4.5"
notes = "I am the author of this crate."

[[audits.libm]]
who = "Alex Crichton <alex@alexcrichton.com>"
criteria = "safe-to-deploy"
delta = "0.2.2 -> 0.2.4"
notes = """
This diff primarily fixes a few issues with the `fma`-related functions,
but also contains some other minor fixes as well. Everything looks A-OK and
as expected.
"""

[[audits.libm]]
who = "Alex Crichton <alex@alexcrichton.com>"
criteria = "safe-to-deploy"
delta = "0.2.4 -> 0.2.7"
notes = """
This is a minor update which has some testing affordances as well as some
updated math algorithms.
"""

[[audits.linux-raw-sys]]
who = "Dan Gohman <dev@sunfishcode.online>"
criteria = "safe-to-deploy"
version = "0.1.3"
notes = "I am the author of this crate."

[[audits.linux-raw-sys]]
who = "Dan Gohman <dev@sunfishcode.online>"
criteria = "safe-to-deploy"
version = "0.3.3"
notes = "I am the author of this crate."

[[audits.matchers]]
who = "Pat Hickey <phickey@fastly.com>"
criteria = "safe-to-deploy"
version = "0.1.0"

[[audits.memfd]]
who = "Alex Crichton <alex@alexcrichton.com>"
criteria = "safe-to-deploy"
version = "0.6.1"
notes = """
Does not interact with the system in any way than otherwise instructed to.
Contains unsafe blocks but are encapsulated and required for the operation at
hand.
"""

[[audits.memfd]]
who = "Dan Gohman <dev@sunfishcode.online>"
criteria = "safe-to-deploy"
version = "0.6.2"
notes = """
The only changes from 0.6.1 were from my own PR which updated memfd to newer
dependencies.
"""

[[audits.memfd]]
who = "Dan Gohman <dev@sunfishcode.online>"
criteria = "safe-to-deploy"
delta = "0.6.2 -> 0.6.3"
notes = "Just a dependency version bump and documentation update"

[[audits.memoffset]]
who = "Alex Crichton <alex@alexcrichton.com>"
criteria = "safe-to-deploy"
delta = "0.7.1 -> 0.8.0"
notes = "This was a small update to the crate which has to do with Rust language features and compiler versions, no substantial changes."

[[audits.memoffset]]
who = "Alex Crichton <alex@alexcrichton.com>"
criteria = "safe-to-deploy"
delta = "0.8.0 -> 0.9.0"
notes = "No major changes in the crate, mostly updates to use new nightly Rust features."

[[audits.memory_units]]
who = "Alex Crichton <alex@alexcrichton.com>"
criteria = "safe-to-run"
delta = "0.3.0 -> 0.4.0"
notes = """
This bump only changed from a function to an associated `const` and trivially
contains no significant changes.
"""

[[audits.miniz_oxide]]
who = "Alex Crichton <alex@alexcrichton.com>"
criteria = "safe-to-deploy"
version = "0.7.1"
notes = """
This crate is a Rust implementation of zlib compression/decompression and has
been used by default by the Rust standard library for quite some time. It's also
a default dependency of the popular `backtrace` crate for decompressing debug
information. This crate forbids unsafe code and does not otherwise access system
resources. It's originally a port of the `miniz.c` library as well, and given
its own longevity should be relatively hardened against some of the more common
compression-related issues.
"""

[[audits.miniz_oxide]]
who = "Alex Crichton <alex@alexcrichton.com>"
criteria = "safe-to-run"
delta = "0.5.1 -> 0.5.3"
notes = """
This looks to be a minor update to the crate to remove some `unsafe` code,
update Rust stylistic conventions, and perhaps some clippy lints. No major
changes.
"""

[[audits.mio]]
who = "Alex Crichton <alex@alexcrichton.com>"
criteria = "safe-to-deploy"
delta = "0.8.6 -> 0.8.8"
notes = "Mostly OS portability updates along with some minor bugfixes."

[[audits.native-tls]]
who = "Pat Hickey <phickey@fastly.com>"
criteria = "safe-to-deploy"
version = "0.2.11"
notes = "build is only looking for environment variables to set cfg. only two minor uses of unsafe,on macos, with ffi bindings to digest primitives and libc atexit. otherwise, this is an abstraction over three very complex systems (schannel, security-framework, and openssl) which may end up having subtle differences, but none of those are apparent from the implementation of this crate"

[[audits.object]]
who = "Chris Fallin <chris@cfallin.org>"
criteria = "safe-to-deploy"
delta = "0.29.0 -> 0.30.1"

[[audits.object]]
who = "Jamey Sharp <jsharp@fastly.com>"
criteria = "safe-to-deploy"
delta = "0.30.1 -> 0.30.3"
notes = """
No unsafe blocks or I/O in the diff. The only changes clearly implement what
the changelog says is new in these versions.
"""

[[audits.object]]
who = "Alex Crichton <alex@alexcrichton.com>"
criteria = "safe-to-deploy"
delta = "0.30.3 -> 0.31.1"
notes = "A large-ish update to the crate but nothing out of the ordering. Support for new formats like xcoff, new constants, minor refactorings, etc. Nothing out of the ordinary."

[[audits.object]]
who = "Alex Crichton <alex@alexcrichton.com>"
criteria = "safe-to-deploy"
delta = "0.31.1 -> 0.32.0"
notes = "Various new features and refactorings as one would expect from an object parsing crate, all looks good."

[[audits.once_cell]]
who = "Chris Fallin <chris@cfallin.org>"
criteria = "safe-to-deploy"
delta = "1.16.0 -> 1.17.0"

[[audits.openssl-macros]]
who = "Pat Hickey <phickey@fastly.com>"
criteria = "safe-to-deploy"
version = "0.1.0"

[[audits.openssl-probe]]
who = "Pat Hickey <phickey@fastly.com>"
criteria = "safe-to-deploy"
version = "0.1.5"
notes = "IO is only checking for the existence of paths in the filesystem"

[[audits.openvino]]
who = "Matthew Tamayo-Rios <matthew@geekbeast.com>"
criteria = "safe-to-deploy"
version = "0.4.2"
notes = """
I am the author of most of these changes.
"""

[[audits.openvino]]
who = "Andrew Brown <andrew.brown@intel.com>"
criteria = "safe-to-deploy"
delta = "0.4.2 -> 0.5.0"

[[audits.openvino-finder]]
who = "Matthew Tamayo-Rios <matthew@geekbeast.com>"
criteria = "safe-to-deploy"
delta = "0.4.1 -> 0.4.2"
notes = """
Only updates to Cargo file for versioning.
"""

[[audits.openvino-finder]]
who = "Andrew Brown <andrew.brown@intel.com>"
criteria = "safe-to-deploy"
delta = "0.4.2 -> 0.5.0"

[[audits.openvino-sys]]
who = "Matthew Tamayo-Rios <matthew@geekbeast.com>"
criteria = "safe-to-deploy"
delta = "0.4.1 -> 0.4.2"
notes = """
Only updates to tests to use new rust functions for mut pointers.
"""

[[audits.openvino-sys]]
who = "Andrew Brown <andrew.brown@intel.com>"
criteria = "safe-to-deploy"
delta = "0.4.2 -> 0.5.0"

[[audits.peeking_take_while]]
who = "Nick Fitzgerald <fitzgen@gmail.com>"
criteria = "safe-to-deploy"
version = "1.0.0"
notes = "I am the author of this crate."

[[audits.percent-encoding]]
who = "Alex Crichton <alex@alexcrichton.com>"
criteria = "safe-to-deploy"
version = "2.2.0"
notes = """
This crate is a single-file crate that does what it says on the tin. There are
a few `unsafe` blocks related to utf-8 validation which are locally verifiable
as correct and otherwise this crate is good to go.
"""

[[audits.pin-utils]]
who = "Pat Hickey <phickey@fastly.com>"
criteria = "safe-to-deploy"
version = "0.1.0"

[[audits.pkg-config]]
who = "Pat Hickey <phickey@fastly.com>"
criteria = "safe-to-deploy"
version = "0.3.25"
notes = "This crate shells out to the pkg-config executable, but it appears to sanitize inputs reasonably."

[[audits.pretty_env_logger]]
who = "Alex Crichton <alex@alexcrichton.com>"
criteria = "safe-to-deploy"
delta = "0.4.0 -> 0.5.0"
notes = "This is a minor update which bumps the `env_logger` dependency and has other formatting, no major changes."

[[audits.proc-macro2]]
who = "Pat Hickey <phickey@fastly.com>"
criteria = "safe-to-deploy"
delta = "1.0.51 -> 1.0.57"

[[audits.proc-macro2]]
who = "Alex Crichton <alex@alexcrichton.com>"
criteria = "safe-to-deploy"
delta = "1.0.59 -> 1.0.63"
notes = """
This is a routine update for new nightly features and new syntax popping up on
nightly, nothing out of the ordinary.
"""

[[audits.pulldown-cmark]]
who = "Alex Crichton <alex@alexcrichton.com>"
criteria = "safe-to-deploy"
version = "0.8.0"
notes = """
This crate has `unsafe` blocks and they're all related to SIMD-acceleration and
are otherwise not doing other `unsafe` operations. Additionally the crate does
not do anything other than markdown rendering as is expected.
"""

[[audits.pulldown-cmark]]
who = "Alex Crichton <alex@alexcrichton.com>"
criteria = "safe-to-deploy"
delta = "0.8.0 -> 0.9.3"
notes = """
This is a large change to the `pulldown-cmark` crate but it tightens
restrictions on `unsafe` code to forbid it in non-SIMD mode and additionally
many changes look to be related to refactoring, improving, and restructuring.
This crate is not fundamentally different from before, which was trusted, but
looks to be receiving new assistance for maintainership as well.
"""

[[audits.quote]]
who = "Pat Hickey <phickey@fastly.com>"
criteria = "safe-to-deploy"
delta = "1.0.23 -> 1.0.27"

[[audits.regalloc2]]
who = "Jamey Sharp <jsharp@fastly.com>"
criteria = "safe-to-deploy"
delta = "0.3.1 -> 0.3.2"
notes = "The Bytecode Alliance is the author of this crate."

[[audits.regalloc2]]
who = "Chris Fallin <chris@cfallin.org>"
criteria = "safe-to-deploy"
delta = "0.3.2 -> 0.4.0"
notes = "The Bytecode Alliance is the author of this crate."

[[audits.regalloc2]]
who = "Chris Fallin <chris@cfallin.org>"
criteria = "safe-to-deploy"
delta = "0.4.0 -> 0.4.1"
notes = "The Bytecode Alliance is the author of this crate."

[[audits.regalloc2]]
who = "Nick Fitzgerald <fitzgen@gmail.com>"
criteria = "safe-to-deploy"
delta = "0.4.1 -> 0.4.2"
notes = "The Bytecode Alliance is the author of this crate."

[[audits.regalloc2]]
who = "Trevor Elliott <telliott@fastly.com>"
criteria = "safe-to-deploy"
delta = "0.4.2 -> 0.5.0"
notes = "The Bytecode Alliance is the author of this crate."

[[audits.regalloc2]]
who = "Trevor Elliott <telliott@fastly.com>"
criteria = "safe-to-deploy"
delta = "0.5.0 -> 0.5.1"
notes = "The Bytecode Alliance is the author of this crate."

[[audits.regalloc2]]
who = "Trevor Elliott <telliott@fastly.com>"
criteria = "safe-to-deploy"
delta = "0.5.1 -> 0.6.0"
notes = "The Bytecode Alliance is the author of this crate."

[[audits.regalloc2]]
who = "Chris Fallin <chris@cfallin.org>"
criteria = "safe-to-deploy"
delta = "0.6.0 -> 0.6.1"
notes = "Bytecode Alliance is the author of this crate."

[[audits.regalloc2]]
who = "Trevor Elliott <telliott@fastly.com>"
criteria = "safe-to-deploy"
delta = "0.6.1 -> 0.7.0"
notes = "The Bytecode Alliance is the author of this crate."

[[audits.rustc-demangle]]
who = "Alex Crichton <alex@alexcrichton.com>"
criteria = "safe-to-deploy"
version = "0.1.21"
notes = "I am the author of this crate."

[[audits.rustix]]
who = "Dan Gohman <dev@sunfishcode.online>"
criteria = "safe-to-deploy"
version = "0.36.4"
notes = "The Bytecode Alliance is the author of this crate."

[[audits.rustix]]
who = "Dan Gohman <dev@sunfishcode.online>"
criteria = "safe-to-deploy"
version = "0.36.7"
notes = "The Bytecode Alliance is the author of this crate."

[[audits.rustix]]
who = "Dan Gohman <dev@sunfishcode.online>"
criteria = "safe-to-deploy"
version = "0.37.13"
notes = "The Bytecode Alliance is the author of this crate."

[[audits.rustix]]
who = "Pat Hickey <phickey@fastly.com>"
criteria = "safe-to-deploy"
delta = "0.36.7 -> 0.36.8"
notes = "The Bytecode Alliance is the author of this crate."

[[audits.rustls]]
who = "Pat Hickey <phickey@fastly.com>"
criteria = "safe-to-deploy"
version = "0.21.0"
notes = "no unsafe code, ambient capabilities only used in tests"

[[audits.rustls]]
who = "Pat Hickey <phickey@fastly.com>"
criteria = "safe-to-deploy"
delta = "0.21.0 -> 0.21.6"

[[audits.rustls-webpki]]
who = "Pat Hickey <phickey@fastly.com>"
criteria = "safe-to-deploy"
version = "0.100.1"

[[audits.rustls-webpki]]
who = "Pat Hickey <phickey@fastly.com>"
criteria = "safe-to-deploy"
delta = "0.100.1 -> 0.101.4"

[[audits.sct]]
who = "Pat Hickey <phickey@fastly.com>"
criteria = "safe-to-deploy"
version = "0.7.0"
notes = "no unsafe, no build, no ambient capabilities"

[[audits.semver]]
who = "Pat Hickey <phickey@fastly.com>"
criteria = "safe-to-deploy"
version = "1.0.17"
notes = "plenty of unsafe pointer and vec tricks, but in well-structured and commented code that appears to be correct"

[[audits.sha2]]
who = "Benjamin Bouvier <public@benj.me>"
criteria = "safe-to-deploy"
delta = "0.9.9 -> 0.10.2"
notes = "This upgrade is mostly a code refactor, as far as I can tell. No new uses of unsafe nor any new ambient capabilities usage."

[[audits.signal-hook-registry]]
who = "Pat Hickey <phickey@fastly.com>"
criteria = "safe-to-deploy"
version = "1.4.1"

[[audits.slab]]
who = "Pat Hickey <phickey@fastly.com>"
criteria = "safe-to-deploy"
version = "0.4.6"
notes = "provides a datastructure implemented using std's Vec. all uses of unsafe are just delegating to the underlying unsafe Vec methods."

[[audits.slice-group-by]]
who = "Alex Crichton <alex@alexcrichton.com>"
criteria = "safe-to-deploy"
delta = "0.3.0 -> 0.3.1"
notes = """
This update runs `rustfmt` for the first time in awhile and additionally fixes a
few minor issues related to Stacked Borrows and running in MIRI. No fundamental
change to any preexisting unsafe code is happening here.
"""

[[audits.smallvec]]
who = "Dan Gohman <dev@sunfishcode.online>"
criteria = "safe-to-deploy"
delta = "1.8.0 -> 1.11.0"
notes = """
The main change is the switch to use `NonNull<T>` internally instead of
`*mut T`. This seems reasonable, as `Vec` also never stores a null pointer,
and in particular the new `NonNull::new_unchecked`s look ok.

Most of the rest of the changes are adding some new unstable features which
aren't enabled by default.
"""

[[audits.socket2]]
who = "Alex Crichton <alex@alexcrichton.com>"
criteria = "safe-to-deploy"
delta = "0.4.7 -> 0.4.9"
notes = "Minor OS compat updates but otherwise nothing major here."

[[audits.spin]]
who = "Alex Crichton <alex@alexcrichton.com>"
criteria = "safe-to-run"
version = "0.9.4"
notes = """
I've verified the contents of this crate and that while they contain `unsafe`
it's exclusively around implementing atomic primitive where some `unsafe` is to
be expected. Otherwise this crate does not unduly access ambient capabilities
and does what it says on the tin, providing spin-based synchronization
primitives.
"""

[[audits.sptr]]
who = "Alex Crichton <alex@alexcrichton.com>"
criteria = "safe-to-deploy"
version = "0.3.2"
notes = """
This crate is 90% documentation and does contain a good deal of `unsafe` code,
but it's all doing what it says on the tin: being a stable polyfill for strict
provenance APIs in the standard library while they're on Nightly.
"""

[[audits.syn]]
who = "Pat Hickey <phickey@fastly.com>"
criteria = "safe-to-deploy"
delta = "1.0.92 -> 2.0.16"

[[audits.system-interface]]
who = "Dan Gohman <dev@sunfishcode.online>"
criteria = "safe-to-deploy"
version = "0.23.0"
notes = "The Bytecode Alliance is the author of this crate."

[[audits.system-interface]]
who = "Dan Gohman <dev@sunfishcode.online>"
criteria = "safe-to-deploy"
version = "0.25.0"
notes = "The Bytecode Alliance is the author of this crate."

[[audits.system-interface]]
who = "Pat Hickey <phickey@fastly.com>"
criteria = "safe-to-deploy"
delta = "0.25.0 -> 0.25.4"
notes = "The Bytecode Alliance is the author of this crate."

[[audits.system-interface]]
who = "Dan Gohman <dev@sunfishcode.online>"
criteria = "safe-to-deploy"
delta = "0.25.4 -> 0.25.6"
notes = "Just a dependency version bump"

[[audits.system-interface]]
who = "Dan Gohman <dev@sunfishcode.online>"
criteria = "safe-to-deploy"
delta = "0.25.6 -> 0.25.7"
notes = "This is a minor bug-fix update."

[[audits.tempfile]]
who = "Pat Hickey <phickey@fastly.com>"
criteria = "safe-to-deploy"
delta = "3.3.0 -> 3.5.0"

[[audits.tempfile]]
who = "Alex Crichton <alex@alexcrichton.com>"
criteria = "safe-to-deploy"
delta = "3.5.0 -> 3.6.0"
notes = "Dependency updates and new optimized trait implementations, but otherwise everything looks normal."

[[audits.test-log]]
who = "Pat Hickey <phickey@fastly.com>"
criteria = "safe-to-deploy"
version = "0.2.11"

[[audits.tinyvec]]
who = "Alex Crichton <alex@alexcrichton.com>"
criteria = "safe-to-deploy"
version = "1.6.0"
notes = """
This crate, while it implements collections, does so without `std::*` APIs and
without `unsafe`. Skimming the crate everything looks reasonable and what one
would expect from idiomatic safe collections in Rust.
"""

[[audits.tinyvec_macros]]
who = "Alex Crichton <alex@alexcrichton.com>"
criteria = "safe-to-deploy"
version = "0.1.0"
notes = """
This is a trivial crate which only contains a singular macro definition which is
intended to multiplex across the internal representation of a tinyvec,
presumably. This trivially doesn't contain anything bad.
"""

[[audits.tokio]]
who = "Alex Crichton <alex@alexcrichton.com>"
criteria = "safe-to-deploy"
delta = "1.18.1 -> 1.18.4"
notes = """
This looks to be a minor release primarily to fix a security-related Windows
issue plus some reorganization around lazy initialization. Altogether nothing
amiss here.
"""

[[audits.tokio-macros]]
who = "Alex Crichton <alex@alexcrichton.com>"
criteria = "safe-to-deploy"
delta = "1.7.0 -> 2.1.0"
notes = "A number of updates to parsed syntax and such but nothing unexpected and entirely what one would expect a Rust procedural macro to do."

[[audits.tokio-native-tls]]
who = "Pat Hickey <phickey@fastly.com>"
criteria = "safe-to-deploy"
version = "0.3.1"
notes = "unsafety is used for smuggling std::task::Context as a raw pointer. Lifetime and type safety appears to be taken care of correctly."

[[audits.tokio-rustls]]
who = "Pat Hickey <phickey@fastly.com>"
criteria = "safe-to-deploy"
version = "0.24.0"
notes = "no unsafe, no build, no ambient capabilities"

[[audits.tokio-util]]
who = "Pat Hickey <phickey@fastly.com>"
criteria = "safe-to-deploy"
version = "0.7.4"
notes = "Alex Crichton audited the safety of src/sync/reusable_box.rs, I audited the remainder of the crate."

[[audits.tracing]]
who = "Alex Crichton <alex@alexcrichton.com>"
criteria = "safe-to-deploy"
delta = "0.1.34 -> 0.1.37"
notes = """
A routine set of updates for the tracing crate this includes minor refactorings,
addition of benchmarks, some test updates, but overall nothing out of the
ordinary.
"""

[[audits.tracing-attributes]]
who = "Alex Crichton <alex@alexcrichton.com>"
criteria = "safe-to-deploy"
delta = "0.1.21 -> 0.1.26"
notes = "This range notably updated `syn` to 2.x.x and otherwise adds a few features here and there but nothing out of the ordering for a procedural macro."

[[audits.tracing-core]]
who = "Alex Crichton <alex@alexcrichton.com>"
criteria = "safe-to-deploy"
delta = "0.1.28 -> 0.1.31"
notes = """
This is a relatively minor set of releases with minor refactorings and bug
fixes. Nothing fundamental was added in these changes.
"""

[[audits.tracing-subscriber]]
who = "Alex Crichton <alex@alexcrichton.com>"
criteria = "safe-to-run"
delta = "0.3.11 -> 0.3.17"
notes = """
Largely documentation changes in this update but there was additionally a crop
of other miscellaneous updates to APIs all covered in the changelog without,
business as usual for minor updates in this crate.
"""

[[audits.try-lock]]
who = "Pat Hickey <phickey@fastly.com>"
criteria = "safe-to-deploy"
version = "0.2.4"
notes = "Implements a concurrency primitive with atomics, and is not obviously incorrect"

[[audits.unicase]]
who = "Alex Crichton <alex@alexcrichton.com>"
criteria = "safe-to-deploy"
version = "2.6.0"
notes = """
This crate contains no `unsafe` code and no unnecessary use of the standard
library.
"""

[[audits.unicode-bidi]]
who = "Alex Crichton <alex@alexcrichton.com>"
criteria = "safe-to-deploy"
version = "0.3.8"
notes = """
This crate has no unsafe code and does not use `std::*`. Skimming the crate it
does not attempt to out of the bounds of what it's already supposed to be doing.
"""

[[audits.unicode-ident]]
who = "Pat Hickey <phickey@fastly.com>"
criteria = "safe-to-deploy"
version = "1.0.8"

[[audits.unicode-normalization]]
who = "Alex Crichton <alex@alexcrichton.com>"
criteria = "safe-to-deploy"
version = "0.1.19"
notes = """
This crate contains one usage of `unsafe` which I have manually checked to see
it as correct. This crate's size comes in large part due to the generated
unicode tables that it contains. This crate is additionally widely used
throughout the ecosystem and skimming the crate shows no usage of `std::*` APIs
and nothing suspicious.
"""

[[audits.url]]
who = "Alex Crichton <alex@alexcrichton.com>"
criteria = "safe-to-deploy"
version = "2.3.1"
notes = """
This crate contains no `unsafe` code and otherwise doesn't use any functionality
it's not supposed to from `std` or such. This crate is the defacto standard for
URL parsing in the Rust community with widespread usage to battle-test, harden,
and suss out bugs. I've historically reviewed this crate in the past and it
is similar to what it once was back then. Skimming over the crate there is
nothing suspicious and it's everything you'd expect a Rust URL parser to be.
"""

[[audits.vcpkg]]
who = "Pat Hickey <phickey@fastly.com>"
criteria = "safe-to-deploy"
version = "0.2.15"
notes = "no build.rs, no macros, no unsafe. It reads the filesystem and makes copies of DLLs into OUT_DIR."

[[audits.walkdir]]
who = "Andrew Brown <andrew.brown@intel.com>"
criteria = "safe-to-deploy"
delta = "2.3.2 -> 2.3.3"
notes = "No significant changes: minor refactoring and removes the need to use `winapi`."

[[audits.want]]
who = "Pat Hickey <phickey@fastly.com>"
criteria = "safe-to-deploy"
version = "0.3.0"

[[audits.wasm-bindgen-shared]]
who = "Pat Hickey <phickey@fastly.com>"
criteria = "safe-to-deploy"
delta = "0.2.83 -> 0.2.80"

[[audits.wasm-coredump-builder]]
who = "Alex Crichton <alex@alexcrichton.com>"
criteria = "safe-to-deploy"
version = "0.1.10"
notes = """
This is a small crate which doesn't deviate outside of its intended purpose and
additionally contains no `unsafe` code.
"""

[[audits.wasm-coredump-builder]]
who = "Alex Crichton <alex@alexcrichton.com>"
criteria = "safe-to-deploy"
delta = "0.1.10 -> 0.1.11"
notes = "This is a minor update which only adds a small bit of functionality."

[[audits.wasm-coredump-encoder]]
who = "Alex Crichton <alex@alexcrichton.com>"
criteria = "safe-to-deploy"
version = "0.1.10"
notes = """
This small crate contains no `unsafe` code and does no more than what it says on
the tin.
"""

[[audits.wasm-coredump-encoder]]
who = "Alex Crichton <alex@alexcrichton.com>"
criteria = "safe-to-deploy"
delta = "0.1.10 -> 0.1.11"
notes = """
This is a small update which accounts for a function offset in frames and
doesn't add in too much extra.
"""

[[audits.wasm-coredump-types]]
who = "Alex Crichton <alex@alexcrichton.com>"
criteria = "safe-to-deploy"
version = "0.1.10"
notes = """
This small crate contains no `unsafe` code and only contains type definitions
used for wasm core dumps and trivially stays within its bounds.
"""

[[audits.wasm-coredump-types]]
who = "Alex Crichton <alex@alexcrichton.com>"
criteria = "safe-to-deploy"
delta = "0.1.10 -> 0.1.11"
notes = "This is quite a small update which only adds a small bit of offset-related functionality."

[[audits.wasm-encoder]]
who = "Alex Crichton <alex@alexcrichton.com>"
criteria = "safe-to-deploy"
version = "0.14.0"
notes = "The Bytecode Alliance is the author of this crate."

[[audits.wasm-encoder]]
who = "Alex Crichton <alex@alexcrichton.com>"
criteria = "safe-to-deploy"
version = "0.15.0"
notes = "The Bytecode Alliance is the author of this crate."

[[audits.wasm-encoder]]
who = "Alex Crichton <alex@alexcrichton.com>"
criteria = "safe-to-deploy"
version = "0.16.0"
notes = "The Bytecode Alliance is the author of this crate."

[[audits.wasm-encoder]]
who = "Alex Crichton <alex@alexcrichton.com>"
criteria = "safe-to-deploy"
version = "0.17.0"
notes = "The Bytecode Alliance is the author of this crate."

[[audits.wasm-encoder]]
who = "Alex Crichton <alex@alexcrichton.com>"
criteria = "safe-to-deploy"
version = "0.18.0"
notes = "The Bytecode Alliance is the author of this crate."

[[audits.wasm-encoder]]
who = "Alex Crichton <alex@alexcrichton.com>"
criteria = "safe-to-deploy"
version = "0.19.0"
notes = "The Bytecode Alliance is the author of this crate."

[[audits.wasm-encoder]]
who = "Alex Crichton <alex@alexcrichton.com>"
criteria = "safe-to-deploy"
version = "0.20.0"
notes = "The Bytecode Alliance is the author of this crate."

[[audits.wasm-encoder]]
who = "Alex Crichton <alex@alexcrichton.com>"
criteria = "safe-to-deploy"
version = "0.21.0"
notes = "The Bytecode Alliance is the author of this crate."

[[audits.wasm-encoder]]
who = "Alex Crichton <alex@alexcrichton.com>"
criteria = "safe-to-deploy"
version = "0.22.0"
notes = "The Bytecode Alliance is the author of this crate."

[[audits.wasm-encoder]]
who = "Alex Crichton <alex@alexcrichton.com>"
criteria = "safe-to-deploy"
version = "0.23.0"
notes = "The Bytecode Alliance is the author of this crate."

[[audits.wasm-encoder]]
who = "Alex Crichton <alex@alexcrichton.com>"
criteria = "safe-to-deploy"
version = "0.25.0"
notes = "The Bytecode Alliance is the author of this crate."

[[audits.wasm-encoder]]
who = "Alex Crichton <alex@alexcrichton.com>"
criteria = "safe-to-deploy"
delta = "0.19.0 -> 0.19.1"
notes = "The Bytecode Alliance is the author of this crate."

[[audits.wasm-mutate]]
who = "Alex Crichton <alex@alexcrichton.com>"
criteria = "safe-to-deploy"
version = "0.2.5"
notes = "The Bytecode Alliance is the author of this crate."

[[audits.wasm-mutate]]
who = "Alex Crichton <alex@alexcrichton.com>"
criteria = "safe-to-deploy"
version = "0.2.6"
notes = "The Bytecode Alliance is the author of this crate."

[[audits.wasm-mutate]]
who = "Alex Crichton <alex@alexcrichton.com>"
criteria = "safe-to-deploy"
version = "0.2.7"
notes = "The Bytecode Alliance is the author of this crate."

[[audits.wasm-mutate]]
who = "Alex Crichton <alex@alexcrichton.com>"
criteria = "safe-to-deploy"
version = "0.2.8"
notes = "The Bytecode Alliance is the author of this crate."

[[audits.wasm-mutate]]
who = "Alex Crichton <alex@alexcrichton.com>"
criteria = "safe-to-deploy"
version = "0.2.9"
notes = "The Bytecode Alliance is the author of this crate."

[[audits.wasm-mutate]]
who = "Alex Crichton <alex@alexcrichton.com>"
criteria = "safe-to-run"
version = "0.2.10"
notes = "The Bytecode Alliance is the author of this crate."

[[audits.wasm-mutate]]
who = "Alex Crichton <alex@alexcrichton.com>"
criteria = "safe-to-run"
version = "0.2.11"
notes = "The Bytecode Alliance is the author of this crate."

[[audits.wasm-mutate]]
who = "Alex Crichton <alex@alexcrichton.com>"
criteria = "safe-to-run"
version = "0.2.12"
notes = "The Bytecode Alliance is the author of this crate."

[[audits.wasm-mutate]]
who = "Alex Crichton <alex@alexcrichton.com>"
criteria = "safe-to-run"
version = "0.2.13"
notes = "The Bytecode Alliance is the author of this crate."

[[audits.wasm-mutate]]
who = "Alex Crichton <alex@alexcrichton.com>"
criteria = "safe-to-run"
version = "0.2.14"
notes = "The Bytecode Alliance is the author of this crate."

[[audits.wasm-mutate]]
who = "Alex Crichton <alex@alexcrichton.com>"
criteria = "safe-to-run"
version = "0.2.16"
notes = "The Bytecode Alliance is the author of this crate."

[[audits.wasm-mutate]]
who = "Alex Crichton <alex@alexcrichton.com>"
criteria = "safe-to-run"
version = "0.2.18"
notes = "The Bytecode Alliance is the author of this crate."

[[audits.wasm-mutate]]
who = "Alex Crichton <alex@alexcrichton.com>"
criteria = "safe-to-run"
version = "0.2.21"
notes = "The Bytecode Alliance is the author of this crate."

[[audits.wasm-smith]]
who = "Alex Crichton <alex@alexcrichton.com>"
criteria = "safe-to-deploy"
version = "0.11.2"
notes = "The Bytecode Alliance is the author of this crate."

[[audits.wasm-smith]]
who = "Alex Crichton <alex@alexcrichton.com>"
criteria = "safe-to-deploy"
version = "0.11.3"
notes = "The Bytecode Alliance is the author of this crate."

[[audits.wasm-smith]]
who = "Alex Crichton <alex@alexcrichton.com>"
criteria = "safe-to-deploy"
version = "0.11.4"
notes = "The Bytecode Alliance is the author of this crate."

[[audits.wasm-smith]]
who = "Alex Crichton <alex@alexcrichton.com>"
criteria = "safe-to-deploy"
version = "0.11.5"
notes = "The Bytecode Alliance is the author of this crate."

[[audits.wasm-smith]]
who = "Alex Crichton <alex@alexcrichton.com>"
criteria = "safe-to-deploy"
version = "0.11.6"
notes = "The Bytecode Alliance is the author of this crate."

[[audits.wasm-smith]]
who = "Alex Crichton <alex@alexcrichton.com>"
criteria = "safe-to-run"
version = "0.11.7"
notes = "The Bytecode Alliance is the author of this crate."

[[audits.wasm-smith]]
who = "Alex Crichton <alex@alexcrichton.com>"
criteria = "safe-to-run"
version = "0.11.8"
notes = "The Bytecode Alliance is the author of this crate."

[[audits.wasm-smith]]
who = "Alex Crichton <alex@alexcrichton.com>"
criteria = "safe-to-run"
version = "0.11.9"
notes = "The Bytecode Alliance is the author of this crate."

[[audits.wasm-smith]]
who = "Alex Crichton <alex@alexcrichton.com>"
criteria = "safe-to-run"
version = "0.11.10"
notes = "The Bytecode Alliance is the author of this crate."

[[audits.wasm-smith]]
who = "Alex Crichton <alex@alexcrichton.com>"
criteria = "safe-to-run"
version = "0.11.11"
notes = "The Bytecode Alliance is the author of this crate."

[[audits.wasm-smith]]
who = "Alex Crichton <alex@alexcrichton.com>"
criteria = "safe-to-run"
version = "0.12.0"
notes = "The Bytecode Alliance is the author of this crate."

[[audits.wasm-smith]]
who = "Alex Crichton <alex@alexcrichton.com>"
criteria = "safe-to-run"
version = "0.12.2"
notes = "The Bytecode Alliance is the author of this crate."

[[audits.wasm-smith]]
who = "Alex Crichton <alex@alexcrichton.com>"
criteria = "safe-to-run"
version = "0.12.5"
notes = "The Bytecode Alliance is the author of this crate."

[[audits.wasmi]]
who = "Robin Freyler <robin.freyler@gmail.com>"
criteria = "safe-to-run"
version = "0.20.0"
notes = """
I am the author of this crate. It contains unsafe Rust code.
However, the crate does not read or write data from any parts of the filesystem,
it does not install software upon compilation e.g. via build scripts,
it does not connect to network endpoints and does not misuse system resources.

If any of the above happens it is either by the user explicitly telling the
crate to do so (it is an interpreter) or due to a bug or other unintended
behavior.
"""

[[audits.wasmi_arena]]
who = "Alex Crichton <alex@alexcrichton.com>"
criteria = "safe-to-run"
version = "0.1.0"
notes = """
This crate contains no `unsafe` code and doesn't reach in unnecessarily to the
standard library or anything like that. This only contains a few data structures
used by `wasmi` and various idiomatic Rust trait implementations.
"""

[[audits.wasmi_core]]
who = "Alex Crichton <alex@alexcrichton.com>"
criteria = "safe-to-run"
version = "0.4.0"
notes = """
This crate contains no `unsafe` code and otherwise is only the bits and bobs for
the internals of a wasm implementation. Reading over this crate there is no
unexpected usage of the filesystem or things like that and otherwise is mostly
plumbing for all the integer operations in core wasm.
"""

[[audits.wasmi_core]]
who = "Robin Freyler <robin.freyler@gmail.com>"
criteria = "safe-to-run"
version = "0.5.0"
notes = "See notes for version 0.4.0"

[[audits.wasmparser]]
who = "Alex Crichton <alex@alexcrichton.com>"
criteria = "safe-to-deploy"
version = "0.87.0"
notes = "The Bytecode Alliance is the author of this crate."

[[audits.wasmparser]]
who = "Alex Crichton <alex@alexcrichton.com>"
criteria = "safe-to-deploy"
version = "0.88.0"
notes = "The Bytecode Alliance is the author of this crate."

[[audits.wasmparser]]
who = "Alex Crichton <alex@alexcrichton.com>"
criteria = "safe-to-deploy"
version = "0.89.0"
notes = "The Bytecode Alliance is the author of this crate."

[[audits.wasmparser]]
who = "Alex Crichton <alex@alexcrichton.com>"
criteria = "safe-to-deploy"
version = "0.89.1"
notes = "The Bytecode Alliance is the author of this crate."

[[audits.wasmparser]]
who = "Alex Crichton <alex@alexcrichton.com>"
criteria = "safe-to-deploy"
version = "0.91.0"
notes = "The Bytecode Alliance is the author of this crate."

[[audits.wasmparser]]
who = "Alex Crichton <alex@alexcrichton.com>"
criteria = "safe-to-deploy"
version = "0.92.0"
notes = "The Bytecode Alliance is the author of this crate."

[[audits.wasmparser]]
who = "Alex Crichton <alex@alexcrichton.com>"
criteria = "safe-to-deploy"
version = "0.93.0"
notes = "The Bytecode Alliance is the author of this crate."

[[audits.wasmparser]]
who = "Alex Crichton <alex@alexcrichton.com>"
criteria = "safe-to-deploy"
version = "0.94.0"
notes = "The Bytecode Alliance is the author of this crate."

[[audits.wasmparser]]
who = "Alex Crichton <alex@alexcrichton.com>"
criteria = "safe-to-deploy"
version = "0.95.0"
notes = "The Bytecode Alliance is the author of this crate."

[[audits.wasmparser]]
who = "Alex Crichton <alex@alexcrichton.com>"
criteria = "safe-to-deploy"
version = "0.96.0"
notes = "The Bytecode Alliance is the author of this crate."

[[audits.wasmparser]]
who = "Alex Crichton <alex@alexcrichton.com>"
criteria = "safe-to-deploy"
version = "0.97.0"
notes = "The Bytecode Alliance is the author of this crate."

[[audits.wasmparser]]
who = "Alex Crichton <alex@alexcrichton.com>"
criteria = "safe-to-deploy"
version = "0.99.0"
notes = "The Bytecode Alliance is the author of this crate."

[[audits.wasmparser]]
who = "Alex Crichton <alex@alexcrichton.com>"
criteria = "safe-to-deploy"
version = "0.100.0"
notes = "The Bytecode Alliance is the author of this crate."

[[audits.wasmparser]]
who = "Alex Crichton <alex@alexcrichton.com>"
criteria = "safe-to-deploy"
version = "0.102.0"
notes = "The Bytecode Alliance is the author of this crate."

[[audits.wasmparser-nostd]]
who = "Alex Crichton <alex@alexcrichton.com>"
criteria = "safe-to-run"
version = "0.91.0"
notes = """
I have certified that this crate is a one-to-one fork of `wasmparser` with
updates exclusively for the usage on targets without the standard library.
This crate is otherwise primarily authored by the Bytecode Alliance and
otherwise certified.
"""

[[audits.wasmprinter]]
who = "Alex Crichton <alex@alexcrichton.com>"
criteria = "safe-to-deploy"
version = "0.2.37"
notes = "The Bytecode Alliance is the author of this crate."

[[audits.wasmprinter]]
who = "Alex Crichton <alex@alexcrichton.com>"
criteria = "safe-to-deploy"
version = "0.2.38"
notes = "The Bytecode Alliance is the author of this crate."

[[audits.wasmprinter]]
who = "Alex Crichton <alex@alexcrichton.com>"
criteria = "safe-to-deploy"
version = "0.2.39"
notes = "The Bytecode Alliance is the author of this crate."

[[audits.wasmprinter]]
who = "Alex Crichton <alex@alexcrichton.com>"
criteria = "safe-to-deploy"
version = "0.2.40"
notes = "The Bytecode Alliance is the author of this crate."

[[audits.wasmprinter]]
who = "Alex Crichton <alex@alexcrichton.com>"
criteria = "safe-to-deploy"
version = "0.2.41"
notes = "The Bytecode Alliance is the author of this crate."

[[audits.wasmprinter]]
who = "Alex Crichton <alex@alexcrichton.com>"
criteria = "safe-to-deploy"
version = "0.2.42"
notes = "The Bytecode Alliance is the author of this crate."

[[audits.wasmprinter]]
who = "Alex Crichton <alex@alexcrichton.com>"
criteria = "safe-to-deploy"
version = "0.2.43"
notes = "The Bytecode Alliance is the author of this crate."

[[audits.wasmprinter]]
who = "Alex Crichton <alex@alexcrichton.com>"
criteria = "safe-to-deploy"
version = "0.2.44"
notes = "The Bytecode Alliance is the author of this crate."

[[audits.wasmprinter]]
who = "Alex Crichton <alex@alexcrichton.com>"
criteria = "safe-to-deploy"
version = "0.2.45"
notes = "The Bytecode Alliance is the author of this crate."

[[audits.wasmprinter]]
who = "Alex Crichton <alex@alexcrichton.com>"
criteria = "safe-to-deploy"
version = "0.2.46"
notes = "The Bytecode Alliance is the author of this crate."

[[audits.wasmprinter]]
who = "Alex Crichton <alex@alexcrichton.com>"
criteria = "safe-to-deploy"
version = "0.2.49"
notes = "The Bytecode Alliance is the author of this crate."

[[audits.wasmprinter]]
who = "Alex Crichton <alex@alexcrichton.com>"
criteria = "safe-to-deploy"
version = "0.2.50"
notes = "The Bytecode Alliance is the author of this crate."

[[audits.wasmprinter]]
who = "Alex Crichton <alex@alexcrichton.com>"
criteria = "safe-to-deploy"
version = "0.2.53"
notes = "The Bytecode Alliance is the author of this crate."

[[audits.wast]]
who = "Alex Crichton <alex@alexcrichton.com>"
criteria = "safe-to-deploy"
version = "35.0.2"
notes = "The Bytecode Alliance is the author of this crate."

[[audits.wast]]
who = "Alex Crichton <alex@alexcrichton.com>"
criteria = "safe-to-deploy"
version = "44.0.0"
notes = "The Bytecode Alliance is the author of this crate"

[[audits.wast]]
who = "Alex Crichton <alex@alexcrichton.com>"
criteria = "safe-to-deploy"
version = "45.0.0"
notes = "The Bytecode Alliance is the author of this crate"

[[audits.wast]]
who = "Alex Crichton <alex@alexcrichton.com>"
criteria = "safe-to-deploy"
version = "46.0.0"
notes = "The Bytecode Alliance is the author of this crate."

[[audits.wast]]
who = "Alex Crichton <alex@alexcrichton.com>"
criteria = "safe-to-deploy"
version = "47.0.0"
notes = "The Bytecode Alliance is the author of this crate."

[[audits.wast]]
who = "Alex Crichton <alex@alexcrichton.com>"
criteria = "safe-to-deploy"
version = "47.0.1"
notes = "The Bytecode Alliance is the author of this crate."

[[audits.wast]]
who = "Alex Crichton <alex@alexcrichton.com>"
criteria = "safe-to-deploy"
version = "48.0.0"
notes = "The Bytecode Alliance is the author of this crate."

[[audits.wast]]
who = "Alex Crichton <alex@alexcrichton.com>"
criteria = "safe-to-deploy"
version = "49.0.0"
notes = "The Bytecode Alliance is the author of this crate."

[[audits.wast]]
who = "Alex Crichton <alex@alexcrichton.com>"
criteria = "safe-to-deploy"
version = "50.0.0"
notes = "The Bytecode Alliance is the author of this crate."

[[audits.wast]]
who = "Alex Crichton <alex@alexcrichton.com>"
criteria = "safe-to-deploy"
version = "51.0.0"
notes = "The Bytecode Alliance is the author of this crate."

[[audits.wast]]
who = "Alex Crichton <alex@alexcrichton.com>"
criteria = "safe-to-deploy"
version = "52.0.2"
notes = "The Bytecode Alliance is the author of this crate."

[[audits.wast]]
who = "Alex Crichton <alex@alexcrichton.com>"
criteria = "safe-to-deploy"
version = "53.0.0"
notes = "The Bytecode Alliance is the author of this crate."

[[audits.wast]]
who = "Alex Crichton <alex@alexcrichton.com>"
criteria = "safe-to-deploy"
version = "55.0.0"
notes = "The Bytecode Alliance is the author of this crate."

[[audits.wat]]
who = "Alex Crichton <alex@alexcrichton.com>"
criteria = "safe-to-deploy"
version = "1.0.46"
notes = "The Bytecode Alliance is the author of this crate."

[[audits.wat]]
who = "Alex Crichton <alex@alexcrichton.com>"
criteria = "safe-to-deploy"
version = "1.0.47"
notes = "The Bytecode Alliance is the author of this crate."

[[audits.wat]]
who = "Alex Crichton <alex@alexcrichton.com>"
criteria = "safe-to-deploy"
version = "1.0.48"
notes = "The Bytecode Alliance is the author of this crate."

[[audits.wat]]
who = "Alex Crichton <alex@alexcrichton.com>"
criteria = "safe-to-deploy"
version = "1.0.50"
notes = "The Bytecode Alliance is the author of this crate."

[[audits.wat]]
who = "Alex Crichton <alex@alexcrichton.com>"
criteria = "safe-to-deploy"
version = "1.0.51"
notes = "The Bytecode Alliance is the author of this crate."

[[audits.wat]]
who = "Alex Crichton <alex@alexcrichton.com>"
criteria = "safe-to-deploy"
version = "1.0.52"
notes = "The Bytecode Alliance is the author of this crate."

[[audits.wat]]
who = "Alex Crichton <alex@alexcrichton.com>"
criteria = "safe-to-deploy"
version = "1.0.53"
notes = "The Bytecode Alliance is the author of this crate."

[[audits.wat]]
who = "Alex Crichton <alex@alexcrichton.com>"
criteria = "safe-to-deploy"
version = "1.0.56"
notes = "The Bytecode Alliance is the author of this crate."

[[audits.wat]]
who = "Alex Crichton <alex@alexcrichton.com>"
criteria = "safe-to-deploy"
version = "1.0.58"
notes = "The Bytecode Alliance is the author of this crate."

[[audits.wat]]
who = "Alex Crichton <alex@alexcrichton.com>"
criteria = "safe-to-deploy"
version = "1.0.61"
notes = "The Bytecode Alliance is the author of this crate."

[[audits.wat]]
who = "Alex Crichton <alex@alexcrichton.com>"
criteria = "safe-to-deploy"
delta = "1.0.48 -> 1.0.49"
notes = "The Bytecode Alliance is the author of this crate."

[[audits.webpki-roots]]
who = "Pat Hickey <phickey@fastly.com>"
criteria = "safe-to-deploy"
delta = "0.22.4 -> 0.23.0"

[[audits.webpki-roots]]
who = "Pat Hickey <phickey@fastly.com>"
criteria = "safe-to-deploy"
delta = "0.23.0 -> 0.25.2"

[[audits.winx]]
who = "Dan Gohman <dev@sunfishcode.online>"
criteria = "safe-to-deploy"
version = "0.34.0"
notes = "I am the author of this crate."

[[audits.winx]]
who = "Pat Hickey <phickey@fastly.com>"
criteria = "safe-to-deploy"
delta = "0.34.0 -> 0.35.0"
notes = "Dan Gohman, a Bytecode Alliance core contributor, is the author of this crate."

[[audits.winx]]
who = "Dan Gohman <dev@sunfishcode.online>"
criteria = "safe-to-deploy"
delta = "0.35.0 -> 0.35.1"
notes = "Just a dependency version bump"

[[audits.wit-parser]]
who = "Alex Crichton <alex@alexcrichton.com>"
criteria = "safe-to-deploy"
version = "0.3.0"
notes = "The Bytecode Alliance is the author of this crate."

[[audits.wit-parser]]
who = "Alex Crichton <alex@alexcrichton.com>"
criteria = "safe-to-deploy"
version = "0.3.1"
notes = "The Bytecode Alliance is the author of this crate."

[[audits.wit-parser]]
who = "Alex Crichton <alex@alexcrichton.com>"
criteria = "safe-to-deploy"
version = "0.4.0"
notes = "The Bytecode Alliance is the author of this crate."

[[audits.wit-parser]]
who = "Alex Crichton <alex@alexcrichton.com>"
criteria = "safe-to-deploy"
version = "0.4.1"
notes = "The Bytecode Alliance is the author of this crate."

[[audits.wit-parser]]
who = "Alex Crichton <alex@alexcrichton.com>"
criteria = "safe-to-deploy"
version = "0.5.0"
notes = "The Bytecode Alliance is the author of this crate."

[[audits.wit-parser]]
who = "Alex Crichton <alex@alexcrichton.com>"
criteria = "safe-to-deploy"
version = "0.6.0"
notes = "The Bytecode Alliance is the author of this crate."

[[audits.wit-parser]]
who = "Alex Crichton <alex@alexcrichton.com>"
criteria = "safe-to-deploy"
version = "0.6.1"
notes = "The Bytecode Alliance is the author of this crate."

[[audits.wit-parser]]
who = "Alex Crichton <alex@alexcrichton.com>"
criteria = "safe-to-deploy"
version = "0.6.4"
notes = "The Bytecode Alliance is the author of this crate."

[[trusted.aho-corasick]]
criteria = "safe-to-deploy"
user-id = 189 # Andrew Gallant (BurntSushi)
start = "2019-03-28"
end = "2024-07-15"

[[trusted.anstream]]
criteria = "safe-to-deploy"
user-id = 6743 # Ed Page (epage)
start = "2023-03-16"
end = "2024-07-14"

[[trusted.anstyle]]
criteria = "safe-to-deploy"
user-id = 6743 # Ed Page (epage)
start = "2022-05-18"
end = "2024-07-14"

[[trusted.anstyle-parse]]
criteria = "safe-to-deploy"
user-id = 6743 # Ed Page (epage)
start = "2023-03-08"
end = "2024-07-14"

[[trusted.anstyle-query]]
criteria = "safe-to-deploy"
user-id = 6743 # Ed Page (epage)
start = "2023-04-13"
end = "2024-07-14"

[[trusted.anstyle-wincon]]
criteria = "safe-to-deploy"
user-id = 6743 # Ed Page (epage)
start = "2023-03-08"
end = "2024-07-14"

[[trusted.anyhow]]
criteria = "safe-to-deploy"
user-id = 3618 # David Tolnay (dtolnay)
start = "2019-10-05"
end = "2024-09-01"

[[trusted.async-trait]]
criteria = "safe-to-deploy"
user-id = 3618 # David Tolnay (dtolnay)
start = "2019-07-23"
end = "2024-07-06"

[[trusted.backtrace]]
criteria = "safe-to-deploy"
user-id = 2915 # Amanieu d'Antras (Amanieu)
start = "2023-06-29"
end = "2024-07-14"

[[trusted.bstr]]
criteria = "safe-to-deploy"
user-id = 189 # Andrew Gallant (BurntSushi)
start = "2019-04-02"
end = "2024-07-15"

[[trusted.byteorder]]
criteria = "safe-to-deploy"
user-id = 189 # Andrew Gallant (BurntSushi)
start = "2019-06-09"
end = "2024-07-15"

[[trusted.cap-fs-ext]]
criteria = "safe-to-deploy"
user-id = 6825 # Dan Gohman (sunfishcode)
start = "2020-12-11"
end = "2024-07-14"

[[trusted.cap-net-ext]]
criteria = "safe-to-deploy"
user-id = 6825 # Dan Gohman (sunfishcode)
start = "2020-12-11"
end = "2024-07-14"

[[trusted.cap-primitives]]
criteria = "safe-to-deploy"
user-id = 6825 # Dan Gohman (sunfishcode)
start = "2020-08-07"
end = "2024-07-14"

[[trusted.cap-rand]]
criteria = "safe-to-deploy"
user-id = 6825 # Dan Gohman (sunfishcode)
start = "2020-09-24"
end = "2024-07-14"

[[trusted.cap-std]]
criteria = "safe-to-deploy"
user-id = 6825 # Dan Gohman (sunfishcode)
start = "2020-06-25"
end = "2024-07-14"

[[trusted.cap-tempfile]]
criteria = "safe-to-deploy"
user-id = 6825 # Dan Gohman (sunfishcode)
start = "2020-08-07"
end = "2024-07-14"

[[trusted.cap-time-ext]]
criteria = "safe-to-deploy"
user-id = 6825 # Dan Gohman (sunfishcode)
start = "2020-09-21"
end = "2024-07-14"

[[trusted.clap]]
criteria = "safe-to-deploy"
user-id = 6743 # Ed Page (epage)
start = "2021-12-08"
end = "2024-07-06"

[[trusted.clap_builder]]
criteria = "safe-to-deploy"
user-id = 6743 # Ed Page (epage)
start = "2023-03-28"
end = "2024-07-14"

[[trusted.clap_derive]]
criteria = "safe-to-deploy"
user-id = 6743 # Ed Page (epage)
start = "2021-12-08"
end = "2024-07-06"

[[trusted.clap_lex]]
criteria = "safe-to-deploy"
user-id = 6743 # Ed Page (epage)
start = "2022-04-15"
end = "2024-07-06"

[[trusted.equivalent]]
criteria = "safe-to-deploy"
user-id = 539 # Josh Stone (cuviper)
start = "2023-02-05"
end = "2024-07-11"

[[trusted.fd-lock]]
criteria = "safe-to-deploy"
user-id = 6825 # Dan Gohman (sunfishcode)
start = "2022-01-21"
end = "2024-07-14"

[[trusted.filecheck]]
criteria = "safe-to-deploy"
user-id = 6825 # Dan Gohman (sunfishcode)
start = "2020-03-17"
end = "2024-07-14"

[[trusted.fs-set-times]]
criteria = "safe-to-deploy"
user-id = 6825 # Dan Gohman (sunfishcode)
start = "2020-09-15"
end = "2024-07-14"

[[trusted.hashbrown]]
criteria = "safe-to-deploy"
user-id = 2915 # Amanieu d'Antras (Amanieu)
start = "2019-04-02"
end = "2024-07-11"

[[trusted.indexmap]]
criteria = "safe-to-deploy"
user-id = 539 # Josh Stone (cuviper)
start = "2020-01-15"
end = "2024-07-06"

[[trusted.io-extras]]
criteria = "safe-to-deploy"
user-id = 6825 # Dan Gohman (sunfishcode)
start = "2021-11-09"
end = "2024-07-14"

[[trusted.io-lifetimes]]
criteria = "safe-to-deploy"
user-id = 6825 # Dan Gohman (sunfishcode)
start = "2021-06-12"
end = "2024-07-14"

[[trusted.is-terminal]]
criteria = "safe-to-deploy"
user-id = 6825 # Dan Gohman (sunfishcode)
start = "2022-01-22"
end = "2024-07-14"

[[trusted.itoa]]
criteria = "safe-to-deploy"
user-id = 3618 # David Tolnay (dtolnay)
start = "2019-05-02"
end = "2024-07-06"

[[trusted.libc]]
criteria = "safe-to-deploy"
user-id = 2915 # Amanieu d'Antras (Amanieu)
start = "2021-01-27"
end = "2024-07-06"

[[trusted.libm]]
criteria = "safe-to-deploy"
user-id = 2915 # Amanieu d'Antras (Amanieu)
start = "2022-02-06"
end = "2024-07-06"

[[trusted.linux-raw-sys]]
criteria = "safe-to-deploy"
user-id = 6825 # Dan Gohman (sunfishcode)
start = "2021-06-12"
end = "2024-07-14"

[[trusted.lock_api]]
criteria = "safe-to-deploy"
user-id = 2915 # Amanieu d'Antras (Amanieu)
start = "2019-05-04"
end = "2024-07-06"

[[trusted.memchr]]
criteria = "safe-to-deploy"
user-id = 189 # Andrew Gallant (BurntSushi)
start = "2019-07-07"
end = "2024-07-15"

[[trusted.parking_lot]]
criteria = "safe-to-deploy"
user-id = 2915 # Amanieu d'Antras (Amanieu)
start = "2019-05-04"
end = "2024-07-06"

[[trusted.parking_lot_core]]
criteria = "safe-to-deploy"
user-id = 2915 # Amanieu d'Antras (Amanieu)
start = "2019-05-04"
end = "2024-07-06"

[[trusted.paste]]
criteria = "safe-to-deploy"
user-id = 3618 # David Tolnay (dtolnay)
start = "2019-03-19"
end = "2024-07-06"

[[trusted.quote]]
criteria = "safe-to-deploy"
user-id = 3618 # David Tolnay (dtolnay)
start = "2019-04-09"
end = "2024-07-11"

[[trusted.regex]]
criteria = "safe-to-deploy"
user-id = 189 # Andrew Gallant (BurntSushi)
start = "2019-02-27"
end = "2024-07-15"

[[trusted.regex-automata]]
criteria = "safe-to-deploy"
user-id = 189 # Andrew Gallant (BurntSushi)
start = "2019-02-25"
end = "2024-07-15"

[[trusted.regex-syntax]]
criteria = "safe-to-deploy"
user-id = 189 # Andrew Gallant (BurntSushi)
start = "2019-03-30"
end = "2024-07-15"

[[trusted.rustix]]
criteria = "safe-to-deploy"
user-id = 6825 # Dan Gohman (sunfishcode)
start = "2021-10-29"
end = "2024-07-14"

[[trusted.ryu]]
criteria = "safe-to-deploy"
user-id = 3618 # David Tolnay (dtolnay)
start = "2019-05-02"
end = "2024-07-06"

[[trusted.same-file]]
criteria = "safe-to-deploy"
user-id = 189 # Andrew Gallant (BurntSushi)
start = "2019-07-16"
end = "2024-07-15"

[[trusted.scopeguard]]
criteria = "safe-to-deploy"
user-id = 2915 # Amanieu d'Antras (Amanieu)
start = "2020-02-16"
end = "2024-07-06"

[[trusted.serde]]
criteria = "safe-to-deploy"
user-id = 3618 # David Tolnay (dtolnay)
start = "2019-03-01"
end = "2024-07-06"

[[trusted.serde_derive]]
criteria = "safe-to-deploy"
user-id = 3618 # David Tolnay (dtolnay)
start = "2019-03-01"
end = "2024-07-06"

[[trusted.serde_json]]
criteria = "safe-to-deploy"
user-id = 3618 # David Tolnay (dtolnay)
start = "2019-02-28"
end = "2024-07-06"

[[trusted.syn]]
criteria = "safe-to-deploy"
user-id = 3618 # David Tolnay (dtolnay)
start = "2019-03-01"
end = "2024-07-06"

[[trusted.system-interface]]
criteria = "safe-to-deploy"
user-id = 6825 # Dan Gohman (sunfishcode)
start = "2020-10-27"
end = "2024-07-14"

[[trusted.target-lexicon]]
criteria = "safe-to-deploy"
user-id = 6825 # Dan Gohman (sunfishcode)
start = "2019-03-06"
end = "2024-07-14"

[[trusted.termcolor]]
criteria = "safe-to-deploy"
user-id = 189 # Andrew Gallant (BurntSushi)
start = "2019-06-04"
end = "2024-07-15"

[[trusted.thiserror]]
criteria = "safe-to-deploy"
user-id = 3618 # David Tolnay (dtolnay)
start = "2019-10-09"
end = "2024-07-06"

[[trusted.thiserror-impl]]
criteria = "safe-to-deploy"
user-id = 3618 # David Tolnay (dtolnay)
start = "2019-10-09"
end = "2024-07-06"

[[trusted.toml]]
criteria = "safe-to-deploy"
user-id = 1 # Alex Crichton (alexcrichton)
start = "2019-05-16"
end = "2024-07-06"

[[trusted.walkdir]]
criteria = "safe-to-deploy"
user-id = 189 # Andrew Gallant (BurntSushi)
start = "2019-06-09"
end = "2024-07-15"

[[trusted.wasm-bindgen]]
criteria = "safe-to-deploy"
user-id = 1 # Alex Crichton (alexcrichton)
start = "2019-03-04"
end = "2024-07-14"

[[trusted.wasm-bindgen-backend]]
criteria = "safe-to-deploy"
user-id = 1 # Alex Crichton (alexcrichton)
start = "2019-03-04"
end = "2024-07-14"

[[trusted.wasm-bindgen-macro]]
criteria = "safe-to-deploy"
user-id = 1 # Alex Crichton (alexcrichton)
start = "2019-03-04"
end = "2024-07-14"

[[trusted.wasm-bindgen-macro-support]]
criteria = "safe-to-deploy"
user-id = 1 # Alex Crichton (alexcrichton)
start = "2019-03-04"
end = "2024-07-14"

[[trusted.wasm-bindgen-shared]]
criteria = "safe-to-deploy"
user-id = 1 # Alex Crichton (alexcrichton)
start = "2019-03-04"
end = "2024-07-14"

[[trusted.wasmtime-wmemcheck]]
criteria = "safe-to-deploy"
user-id = 73222 # wasmtime-publish
start = "2023-09-20"
end = "2024-09-27"

[[trusted.winapi-util]]
criteria = "safe-to-deploy"
user-id = 189 # Andrew Gallant (BurntSushi)
start = "2020-01-11"
end = "2024-07-15"

[[trusted.windows-sys]]
criteria = "safe-to-deploy"
user-id = 64539 # Kenny Kerr (kennykerr)
start = "2021-11-15"
end = "2024-06-17"

[[trusted.windows-targets]]
criteria = "safe-to-deploy"
user-id = 64539 # Kenny Kerr (kennykerr)
start = "2022-09-09"
end = "2024-06-17"

[[trusted.windows_aarch64_gnullvm]]
criteria = "safe-to-deploy"
user-id = 64539 # Kenny Kerr (kennykerr)
start = "2022-09-01"
end = "2024-06-17"

[[trusted.windows_aarch64_msvc]]
criteria = "safe-to-deploy"
user-id = 64539 # Kenny Kerr (kennykerr)
start = "2021-11-05"
end = "2024-06-17"

[[trusted.windows_i686_gnu]]
criteria = "safe-to-deploy"
user-id = 64539 # Kenny Kerr (kennykerr)
start = "2021-10-28"
end = "2024-06-17"

[[trusted.windows_i686_msvc]]
criteria = "safe-to-deploy"
user-id = 64539 # Kenny Kerr (kennykerr)
start = "2021-10-27"
end = "2024-06-17"

[[trusted.windows_x86_64_gnu]]
criteria = "safe-to-deploy"
user-id = 64539 # Kenny Kerr (kennykerr)
start = "2021-10-28"
end = "2024-06-17"

[[trusted.windows_x86_64_gnullvm]]
criteria = "safe-to-deploy"
user-id = 64539 # Kenny Kerr (kennykerr)
start = "2022-09-01"
end = "2024-06-17"

[[trusted.windows_x86_64_msvc]]
criteria = "safe-to-deploy"
user-id = 64539 # Kenny Kerr (kennykerr)
start = "2021-10-27"
end = "2024-06-17"

[[trusted.winx]]
criteria = "safe-to-deploy"
user-id = 6825 # Dan Gohman (sunfishcode)
start = "2019-08-20"
end = "2024-07-14"<|MERGE_RESOLUTION|>--- conflicted
+++ resolved
@@ -498,17 +498,10 @@
 notes = "The Bytecode Alliance is the author of this crate."
 
 [[wildcard-audits.wasmtime-wmemcheck]]
-<<<<<<< HEAD
-who = "Dan Gohman <dev@sunfishcode.online>"
-criteria = "safe-to-deploy"
-user-id = 73222 # wasmtime-publish
-start = "2023-09-27"
-=======
 who = "Pat Hickey <pat@moreproductive.org>"
 criteria = "safe-to-deploy"
 user-id = 73222 # wasmtime-publish
 start = "2022-11-27"
->>>>>>> 11a66086
 end = "2024-06-26"
 notes = "The Bytecode Alliance is the author of this crate."
 
